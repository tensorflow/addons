FROM python:3.5-alpine as flake8-test

COPY tools/tests_dependencies/flake8.txt ./
RUN pip install -r flake8.txt
COPY ./ /addons
WORKDIR /addons
RUN flake8
RUN touch /ok.txt

# -------------------------------
FROM python:3.6 as black-test

COPY tools/tests_dependencies/black.txt ./
RUN pip install -r black.txt
COPY ./ /addons
RUN black --check /addons
RUN touch /ok.txt

# -------------------------------
FROM python:3.6 as public-api-typed

COPY build_deps/build-requirements-cpu.txt ./
RUN pip install -r build-requirements-cpu.txt
COPY requirements.txt ./
RUN pip install -r requirements.txt
COPY tools/tests_dependencies/typedapi.txt ./
RUN pip install -r typedapi.txt


COPY ./ /addons
RUN pip install --no-deps -e /addons
RUN python /addons/tools/ci_build/verify/check_typing_info.py
RUN touch /ok.txt

# -------------------------------
FROM python:3.5-alpine as case-insensitive-filesystem

COPY ./ /addons
WORKDIR /addons
RUN python /addons/tools/ci_build/verify/check_file_name.py
RUN touch /ok.txt

# -------------------------------
FROM python:3.5 as valid_build_files

COPY build_deps/build-requirements-cpu.txt ./
RUN pip install -r build-requirements-cpu.txt

RUN apt-get update && apt-get install sudo
COPY tools/tests_dependencies/bazel_linux.sh ./
RUN bash bazel_linux.sh

COPY tools/docker/finish_bazel_install.sh ./
RUN bash finish_bazel_install.sh

COPY ./ /addons
WORKDIR /addons
RUN python ./configure.py --no-deps
RUN bazel build --nobuild -- //tensorflow_addons/...
RUN touch /ok.txt

# -------------------------------
FROM python:3.6-alpine as clang-format

RUN apk add --no-cache git
RUN git clone https://github.com/gabrieldemarmiesse/clang-format-lint-action.git
WORKDIR ./clang-format-lint-action
RUN git checkout 1044fee

COPY ./ /addons
RUN python run-clang-format.py \
               -r \
               --cli-args=--style=google \
               --clang-format-executable ./clang-format/clang-format9 \
               /addons
RUN touch /ok.txt

# -------------------------------
# Bazel code format
FROM alpine:3.11 as check-bazel-format

COPY ./tools/tests_dependencies/buildifier.sh ./
RUN sh buildifier.sh

COPY ./ /addons
RUN buildifier -mode=check -r /addons
RUN touch /ok.txt

# -------------------------------
# docs tests
FROM python:3.6 as docs_tests

COPY build_deps/build-requirements-cpu.txt ./
RUN pip install -r build-requirements-cpu.txt
COPY requirements.txt ./
RUN pip install -r requirements.txt

COPY tools/docs/doc_requirements.txt ./
RUN pip install -r doc_requirements.txt

RUN apt-get update && apt-get install -y rsync

COPY ./ /addons
WORKDIR /addons
RUN pip install --no-deps -e .
RUN python tools/docs/build_docs.py
RUN touch /ok.txt

# -------------------------------
# test the editable mode
FROM python:3.6 as test_editable_mode

COPY build_deps/build-requirements-cpu.txt ./
RUN pip install -r build-requirements-cpu.txt
COPY requirements.txt ./
RUN pip install -r requirements.txt
COPY tools/tests_dependencies/pytest.txt ./
RUN pip install -r pytest.txt

RUN apt-get update && apt-get install -y sudo rsync
COPY tools/tests_dependencies/bazel_linux.sh ./
RUN bash bazel_linux.sh
COPY tools/docker/finish_bazel_install.sh ./
RUN bash finish_bazel_install.sh

COPY ./ /addons
WORKDIR /addons
RUN python configure.py --no-deps
RUN bash tools/install_so_files.sh
<<<<<<< HEAD
RUN TF_ADDONS_NO_BUILD=1 pip install --no-deps -e .
RUN pytest -v -n auto ./tensorflow_addons/activations
=======
RUN pip install --no-deps -e .
RUN python -c "import tensorflow_addons as tfa; print(tfa.activations.lisht(0.2))"
>>>>>>> f4ae5fda
RUN touch /ok.txt

# -------------------------------
# ensure that all checks were successful
# this is necessary if using docker buildkit
# with "export DOCKER_BUILDKIT=1"
# otherwise dead branch elimination doesn't
# run all tests
FROM scratch

COPY --from=0 /ok.txt /ok0.txt
COPY --from=1 /ok.txt /ok1.txt
COPY --from=2 /ok.txt /ok2.txt
COPY --from=3 /ok.txt /ok3.txt
COPY --from=4 /ok.txt /ok4.txt
COPY --from=5 /ok.txt /ok5.txt
COPY --from=6 /ok.txt /ok6.txt
COPY --from=7 /ok.txt /ok7.txt
COPY --from=8 /ok.txt /ok8.txt<|MERGE_RESOLUTION|>--- conflicted
+++ resolved
@@ -127,13 +127,8 @@
 WORKDIR /addons
 RUN python configure.py --no-deps
 RUN bash tools/install_so_files.sh
-<<<<<<< HEAD
-RUN TF_ADDONS_NO_BUILD=1 pip install --no-deps -e .
+RUN pip install --no-deps -e .
 RUN pytest -v -n auto ./tensorflow_addons/activations
-=======
-RUN pip install --no-deps -e .
-RUN python -c "import tensorflow_addons as tfa; print(tfa.activations.lisht(0.2))"
->>>>>>> f4ae5fda
 RUN touch /ok.txt
 
 # -------------------------------
