#!/usr/bin/env bash

set -x -e

docker build \
    -f tools/docker/dev_container.Dockerfile \
<<<<<<< HEAD
    --build-arg TF_VERSION=2.8.0rc0 \
    --build-arg TF_PACKAGE=tensorflow-cpu \
=======
    --build-arg TF_VERSION=2.7.0 \
    --build-arg TF_PACKAGE=tensorflow \
    --build-arg PY_VERSION=$PY_VERSION \
>>>>>>> 37a368ad
    --no-cache \
    --target dev_container \
    -t tfaddons/dev_container:latest-gpu ./<|MERGE_RESOLUTION|>--- conflicted
+++ resolved
@@ -4,14 +4,9 @@
 
 docker build \
     -f tools/docker/dev_container.Dockerfile \
-<<<<<<< HEAD
     --build-arg TF_VERSION=2.8.0rc0 \
-    --build-arg TF_PACKAGE=tensorflow-cpu \
-=======
-    --build-arg TF_VERSION=2.7.0 \
     --build-arg TF_PACKAGE=tensorflow \
     --build-arg PY_VERSION=$PY_VERSION \
->>>>>>> 37a368ad
     --no-cache \
     --target dev_container \
     -t tfaddons/dev_container:latest-gpu ./