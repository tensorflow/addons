--- conflicted
+++ resolved
@@ -58,26 +58,9 @@
     cmd_status "This is due to invalid BUILD files."
 }
 
-<<<<<<< HEAD
-do_check_code_format_test() {
-    CHECK_CMD="$SCRIPT_DIR/code_format.sh $1"
-    ${CHECK_CMD}
-}
-
 # Supply all sanity step commands and descriptions
-SANITY_STEPS=("do_check_code_format_test" "do_bazel_nobuild")
-SANITY_STEPS_DESC=("Check code style" "bazel nobuild")
-=======
-do_check_file_name_test() {
-    cd "$ROOT_DIR/tools/ci_build/verify"
-    python check_file_name.py
-}
-
-
-# Supply all sanity step commands and descriptions
-SANITY_STEPS=("do_bazel_nobuild" "do_check_file_name_test")
-SANITY_STEPS_DESC=("bazel nobuild" "Check file names for cases")
->>>>>>> 3ddda238
+SANITY_STEPS=("do_bazel_nobuild")
+SANITY_STEPS_DESC=("bazel nobuild")
 
 INCREMENTAL_FLAG=""
 DEFAULT_BAZEL_CONFIGS=""
