# Copyright 2019 The TensorFlow Authors. All Rights Reserved.
#
# Licensed under the Apache License, Version 2.0 (the "License");
# you may not use this file except in compliance with the License.
# You may obtain a copy of the License at
#
#     http://www.apache.org/licenses/LICENSE-2.0
#
# Unless required by applicable law or agreed to in writing, software
# distributed under the License is distributed on an "AS IS" BASIS,
# WITHOUT WARRANTIES OR CONDITIONS OF ANY KIND, either express or implied.
# See the License for the specific language governing permissions and
# limitations under the License.
# ==============================================================================
#
from types import ModuleType
import inspect

import tensorflow_addons

EXAMPLE_URL = "https://github.com/tensorflow/addons/blob/fa8e966d987fd9b0d20551a666e44e2790fdf9c7/tensorflow_addons/layers/normalizations.py#L73"
TUTORIAL_URL = "https://docs.python.org/3/library/typing.html"


# TODO: add types and remove all elements from
# the exception list.
EXCEPTION_LIST = [
<<<<<<< HEAD
    tensorflow_addons.image.connected_components,
    tensorflow_addons.image.dense_image_warp,
    tensorflow_addons.image.interpolate_bilinear,
    tensorflow_addons.image.euclidean_dist_transform,
    tensorflow_addons.image.adjust_hsv_in_yiq,
    tensorflow_addons.image.random_hsv_in_yiq,
    tensorflow_addons.image.interpolate_spline,
=======
    tensorflow_addons.image.mean_filter2d,
    tensorflow_addons.image.median_filter2d,
    tensorflow_addons.image.resampler,
    tensorflow_addons.image.sparse_image_warp,
    tensorflow_addons.image.rotate,
    tensorflow_addons.image.transform,
    tensorflow_addons.image.translate,
>>>>>>> e2105118
    tensorflow_addons.losses.contrastive_loss,
    tensorflow_addons.losses.sigmoid_focal_crossentropy,
    tensorflow_addons.losses.giou_loss,
    tensorflow_addons.losses.lifted_struct_loss,
    tensorflow_addons.losses.sparsemax_loss,
    tensorflow_addons.losses.triplet_semihard_loss,
    tensorflow_addons.losses.pinball_loss,
    tensorflow_addons.losses.PinballLoss,
    tensorflow_addons.losses.ContrastiveLoss,
    tensorflow_addons.losses.SigmoidFocalCrossEntropy,
    tensorflow_addons.losses.GIoULoss,
    tensorflow_addons.losses.LiftedStructLoss,
    tensorflow_addons.losses.SparsemaxLoss,
    tensorflow_addons.losses.TripletSemiHardLoss,
    tensorflow_addons.losses.npairs_loss,
    tensorflow_addons.losses.NpairsLoss,
    tensorflow_addons.losses.npairs_multilabel_loss,
    tensorflow_addons.losses.NpairsMultilabelLoss,
    tensorflow_addons.metrics.CohenKappa,
    tensorflow_addons.metrics.F1Score,
    tensorflow_addons.metrics.FBetaScore,
    tensorflow_addons.metrics.HammingLoss,
    tensorflow_addons.metrics.hamming_distance,
    tensorflow_addons.metrics.MeanMetricWrapper,
    tensorflow_addons.metrics.MatthewsCorrelationCoefficient,
    tensorflow_addons.metrics.MultiLabelConfusionMatrix,
    tensorflow_addons.metrics.RSquare,
    tensorflow_addons.rnn.LayerNormLSTMCell,
    tensorflow_addons.rnn.NASCell,
    tensorflow_addons.seq2seq.AttentionMechanism,
    tensorflow_addons.seq2seq.AttentionWrapper,
    tensorflow_addons.seq2seq.AttentionWrapperState,
    tensorflow_addons.seq2seq.BahdanauAttention,
    tensorflow_addons.seq2seq.BahdanauMonotonicAttention,
    tensorflow_addons.seq2seq.LuongAttention,
    tensorflow_addons.seq2seq.LuongMonotonicAttention,
    tensorflow_addons.seq2seq.hardmax,
    tensorflow_addons.seq2seq.monotonic_attention,
    tensorflow_addons.seq2seq.safe_cumprod,
    tensorflow_addons.seq2seq.BasicDecoder,
    tensorflow_addons.seq2seq.BasicDecoderOutput,
    tensorflow_addons.seq2seq.BeamSearchDecoder,
    tensorflow_addons.seq2seq.BeamSearchDecoderOutput,
    tensorflow_addons.seq2seq.BeamSearchDecoderState,
    tensorflow_addons.seq2seq.FinalBeamSearchDecoderOutput,
    tensorflow_addons.seq2seq.gather_tree,
    tensorflow_addons.seq2seq.gather_tree_from_array,
    tensorflow_addons.seq2seq.tile_batch,
    tensorflow_addons.seq2seq.BaseDecoder,
    tensorflow_addons.seq2seq.Decoder,
    tensorflow_addons.seq2seq.dynamic_decode,
    tensorflow_addons.seq2seq.SequenceLoss,
    tensorflow_addons.seq2seq.sequence_loss,
    tensorflow_addons.seq2seq.CustomSampler,
    tensorflow_addons.seq2seq.GreedyEmbeddingSampler,
    tensorflow_addons.seq2seq.InferenceSampler,
    tensorflow_addons.seq2seq.SampleEmbeddingSampler,
    tensorflow_addons.seq2seq.Sampler,
    tensorflow_addons.seq2seq.ScheduledEmbeddingTrainingSampler,
    tensorflow_addons.seq2seq.ScheduledOutputTrainingSampler,
    tensorflow_addons.seq2seq.TrainingSampler,
    tensorflow_addons.text.crf_binary_score,
    tensorflow_addons.text.crf_decode,
    tensorflow_addons.text.crf_decode_backward,
    tensorflow_addons.text.crf_decode_forward,
    tensorflow_addons.text.crf_forward,
    tensorflow_addons.text.crf_log_likelihood,
    tensorflow_addons.text.crf_log_norm,
    tensorflow_addons.text.crf_multitag_sequence_score,
    tensorflow_addons.text.crf_sequence_score,
    tensorflow_addons.text.crf_unary_score,
    tensorflow_addons.text.viterbi_decode,
    tensorflow_addons.text.skip_gram_sample,
    tensorflow_addons.text.skip_gram_sample_with_text_vocab,
    tensorflow_addons.text.parse_time,
]


def check_public_api_has_typing_information():
    for attribute in get_attributes(tensorflow_addons):
        if isinstance(attribute, ModuleType):
            check_module_is_typed(attribute)


def check_module_is_typed(module):
    for attribute in get_attributes(module):
        if attribute in EXCEPTION_LIST:
            continue
        if inspect.isclass(attribute):
            check_function_is_typed(attribute.__init__, class_=attribute)
        if inspect.isfunction(attribute):
            check_function_is_typed(attribute)


def check_function_is_typed(func, class_=None):
    """ If class_ is not None, func is the __init__ of the class."""
    signature = inspect.signature(func)
    for parameter_name, parameter in signature.parameters.items():
        if parameter.annotation != inspect.Signature.empty:
            continue
        if parameter_name in ("args", "kwargs", "self"):
            continue
        if class_ is None:
            function_name = func.__name__
        else:
            function_name = class_.__name__ + ".__init__"
        raise NotTypedError(
            "The function '{}' has not complete type annotations "
            "in its signature (it's missing the type hint for '{}'). "
            "We would like all the functions and "
            "class constructors in the public API to be typed and have "
            "the @typechecked decorator. \n"
            "If you are not familiar with adding type hints in "
            "functions, you can look at functions already typed in"
            "the codebase. For example: {}. \n"
            "You can also look at this tutorial: "
            "{}.".format(function_name, parameter_name, EXAMPLE_URL, TUTORIAL_URL)
        )

    if class_ is None:
        if signature.return_annotation != inspect.Signature.empty:
            return
        raise NotTypedError(
            "The function {} has no return type. Please add one. "
            "You can take a look at the gelu activation function "
            "in tensorflow_addons/activations/gelu.py "
            "if you want an example.".format(func.__name__)
        )


def get_attributes(module):
    for attr_name in dir(module):
        attr = getattr(module, attr_name)
        yield attr


class NotTypedError(Exception):
    pass


if __name__ == "__main__":
    check_public_api_has_typing_information()<|MERGE_RESOLUTION|>--- conflicted
+++ resolved
@@ -25,23 +25,6 @@
 # TODO: add types and remove all elements from
 # the exception list.
 EXCEPTION_LIST = [
-<<<<<<< HEAD
-    tensorflow_addons.image.connected_components,
-    tensorflow_addons.image.dense_image_warp,
-    tensorflow_addons.image.interpolate_bilinear,
-    tensorflow_addons.image.euclidean_dist_transform,
-    tensorflow_addons.image.adjust_hsv_in_yiq,
-    tensorflow_addons.image.random_hsv_in_yiq,
-    tensorflow_addons.image.interpolate_spline,
-=======
-    tensorflow_addons.image.mean_filter2d,
-    tensorflow_addons.image.median_filter2d,
-    tensorflow_addons.image.resampler,
-    tensorflow_addons.image.sparse_image_warp,
-    tensorflow_addons.image.rotate,
-    tensorflow_addons.image.transform,
-    tensorflow_addons.image.translate,
->>>>>>> e2105118
     tensorflow_addons.losses.contrastive_loss,
     tensorflow_addons.losses.sigmoid_focal_crossentropy,
     tensorflow_addons.losses.giou_loss,
