--- conflicted
+++ resolved
@@ -17,13 +17,9 @@
     {
       "cell_type": "code",
       "metadata": {
-<<<<<<< HEAD
         "id": "5aElYAKlV2Mi",
         "colab_type": "code",
         "colab": {}
-=======
-        "id": "f9ySOjrcc0Yp"
->>>>>>> 5bdaf40f
       },
       "source": [
         "##### Copyright 2020 The TensorFlow Authors."
@@ -34,14 +30,9 @@
     {
       "cell_type": "code",
       "metadata": {
-<<<<<<< HEAD
         "id": "wmYJlt6LWVOU",
         "colab_type": "code",
         "colab": {}
-=======
-        "cellView": "form",
-        "id": "bl9GdT7h0Hxk"
->>>>>>> 5bdaf40f
       },
       "source": [
         "#@title Licensed under the Apache License, Version 2.0 (the \"License\");\n",
@@ -62,12 +53,8 @@
     {
       "cell_type": "markdown",
       "metadata": {
-<<<<<<< HEAD
         "id": "L-8q8rRRWcp6",
         "colab_type": "text"
-=======
-        "id": "WhwgQAn50EZp"
->>>>>>> 5bdaf40f
       },
       "source": [
         "# TensorFlow Addons Networks : Sequence-to-Sequence NMT with Attention Mechanism\n",
@@ -91,12 +78,8 @@
     {
       "cell_type": "markdown",
       "metadata": {
-<<<<<<< HEAD
         "id": "9n0dcDw1Wszw",
         "colab_type": "text"
-=======
-        "id": "ip0n8178Fuwm"
->>>>>>> 5bdaf40f
       },
       "source": [
         "## Overview\n",
@@ -115,12 +98,8 @@
     {
       "cell_type": "markdown",
       "metadata": {
-<<<<<<< HEAD
         "id": "MpySVYWJhxaV",
         "colab_type": "text"
-=======
-        "id": "YNiadLKNLleD"
->>>>>>> 5bdaf40f
       },
       "source": [
         "## Setup"
@@ -188,12 +167,8 @@
     {
       "cell_type": "markdown",
       "metadata": {
-<<<<<<< HEAD
         "id": "Ii_vg-XNXTil",
         "colab_type": "text"
-=======
-        "id": "82GcQTsGf414"
->>>>>>> 5bdaf40f
       },
       "source": [
         "## Data Cleaning and Data Preparation \n",
@@ -231,7 +206,6 @@
         "    return path_to_file\n"
       ],
       "execution_count": null,
-<<<<<<< HEAD
       "outputs": []
     },
     {
@@ -240,12 +214,6 @@
         "id": "NFKB2c_tX4wU",
         "colab_type": "text"
       },
-=======
-      "metadata": {
-        "id": "vKBON2miJ_g1"
-      },
-      "outputs": [],
->>>>>>> 5bdaf40f
       "source": [
         "### Define a NMTDataset class with necessary functions to follow Step 1 to Step 4. \n",
         "The ```call()``` will return:\n",
@@ -256,13 +224,9 @@
     {
       "cell_type": "code",
       "metadata": {
-<<<<<<< HEAD
         "id": "JMAHz7kJXc5N",
         "colab_type": "code",
         "colab": {}
-=======
-        "id": "5OIlpST_6ga-"
->>>>>>> 5bdaf40f
       },
       "source": [
         "class NMTDataset:\n",
@@ -370,7 +334,6 @@
     {
       "cell_type": "code",
       "metadata": {
-<<<<<<< HEAD
         "id": "w2lCTy4vKOkB",
         "colab_type": "code",
         "colab": {
@@ -378,9 +341,6 @@
           "height": 34
         },
         "outputId": "1781be10-0554-46ba-84a2-04b71a25217d"
-=======
-        "id": "co6-YpBwL-4d"
->>>>>>> 5bdaf40f
       },
       "source": [
         "example_input_batch, example_target_batch = next(iter(train_dataset))\n",
@@ -405,12 +365,8 @@
     {
       "cell_type": "markdown",
       "metadata": {
-<<<<<<< HEAD
         "colab_type": "text",
         "id": "rgCLkfv5uO3d"
-=======
-        "id": "q7gjUT_9XSoj"
->>>>>>> 5bdaf40f
       },
       "source": [
         "### Some important parameters"
@@ -439,7 +395,6 @@
     {
       "cell_type": "code",
       "metadata": {
-<<<<<<< HEAD
         "id": "g-yY9c6aIu1h",
         "colab_type": "code",
         "colab": {
@@ -473,138 +428,14 @@
           },
           "execution_count": 9
         }
-=======
-        "id": "6ZIu-TNqKFsd"
-      },
-      "outputs": [],
-      "source": [
-        "# Start of sentence\n",
-        "SOS = \"<start>\"\n",
-        "# End of sentence\n",
-        "EOS = \"<end>\"\n",
-        "# Relevant punctuation\n",
-        "PUNCTUATION = set(\"?,!.\")\n",
-        "\n",
-        "\n",
-        "def load_dataset(filename: str) -> str:\n",
-        "    \"\"\"\n",
-        "    load dataset into memory\n",
-        "    \"\"\"\n",
-        "    with open(filename, mode=\"rt\", encoding=\"utf-8\") as fp:\n",
-        "        return fp.read()\n",
-        "\n",
-        "\n",
-        "def to_pairs(dataset: str, limit: int = None, shuffle=False) -> List[Tuple[str, str]]:\n",
-        "    \"\"\"\n",
-        "    Split dataset into pairs of sentences, discards dataset line info.\n",
-        "\n",
-        "    e.g.\n",
-        "    input -> 'Go.\\tGeh.\\tCC-BY 2.0 (France) Attribution: tatoeba.org\n",
-        "    #2877272 (CM) & #8597805 (Roujin)'\n",
-        "    output -> [('Go.', 'Geh.')]\n",
-        "\n",
-        "    :param dataset: dataset containing examples of translations between\n",
-        "    two languages\n",
-        "    the examples are delimited by `\\n` and the contents of the lines are\n",
-        "    delimited by `\\t`\n",
-        "    :param limit: number that limit dataset size (optional)\n",
-        "    :param shuffle: default is True\n",
-        "    :return: list of pairs\n",
-        "    \"\"\"\n",
-        "    assert isinstance(limit, (int, type(None))), TypeError(\n",
-        "        \"the limit value must be an integer\"\n",
-        "    )\n",
-        "    lines = dataset.strip().split(\"\\n\")\n",
-        "    # Radom dataset\n",
-        "    if shuffle is True:\n",
-        "        random.shuffle(lines)\n",
-        "    number_examples = limit or len(lines)  # if None get all\n",
-        "    pairs = []\n",
-        "    for line in lines[: abs(number_examples)]:\n",
-        "        # take only source and target\n",
-        "        src, trg, _ = line.split(\"\\t\")\n",
-        "        pairs.append((src, trg))\n",
-        "\n",
-        "    # dataset size check\n",
-        "    assert len(pairs) == number_examples\n",
-        "    return pairs\n",
-        "\n",
-        "\n",
-        "def separe_punctuation(token: str) -> str:\n",
-        "    \"\"\"\n",
-        "    Separe punctuation if exists\n",
-        "    \"\"\"\n",
-        "\n",
-        "    if not set(token).intersection(PUNCTUATION):\n",
-        "        return token\n",
-        "    for p in PUNCTUATION:\n",
-        "        token = f\" {p} \".join(token.split(p))\n",
-        "    return \" \".join(token.split())\n",
-        "\n",
-        "\n",
-        "def preprocess(sentence: str, add_start_end: bool=True) -> str:\n",
-        "    \"\"\"\n",
-        "    - convert lowercase\n",
-        "    - remove numbers\n",
-        "    - remove special characters\n",
-        "    - separe punctuation\n",
-        "    - add start-of-sentence <start> and end-of-sentence <end>\n",
-        "\n",
-        "    :param add_start_end: add SOS (start-of-sentence) and EOS (end-of-sentence)\n",
-        "    \"\"\"\n",
-        "    re_print = re.compile(f\"[^{re.escape(string.printable)}]\")\n",
-        "    # convert lowercase and normalizing unicode characters\n",
-        "    sentence = (\n",
-        "        normalize(\"NFD\", sentence.lower()).encode(\"ascii\", \"ignore\").decode(\"UTF-8\")\n",
-        "    )\n",
-        "    cleaned_tokens = []\n",
-        "    # tokenize sentence on white space\n",
-        "    for token in sentence.split():\n",
-        "        # removing non-printable chars form each token\n",
-        "        token = re_print.sub(\"\", token).strip()\n",
-        "        # ignore tokens with numbers\n",
-        "        if re.findall(\"[0-9]\", token):\n",
-        "            continue\n",
-        "        # add space between words and punctuation eg: \"ok?go!\" => \"ok ? go !\"\n",
-        "        token = separe_punctuation(token)\n",
-        "        cleaned_tokens.append(token)\n",
-        "\n",
-        "    # rebuild sentence with space between tokens\n",
-        "    sentence = \" \".join(cleaned_tokens)\n",
-        "\n",
-        "    # adding a start and an end token to the sentence\n",
-        "    if add_start_end is True:\n",
-        "        sentence = f\"{SOS} {sentence} {EOS}\"\n",
-        "    return sentence\n",
-        "\n",
-        "\n",
-        "def dataset_preprocess(dataset: List[Tuple[str, str]]) -> Tuple[List[str], List[str]]:\n",
-        "    \"\"\"\n",
-        "    Returns processed database\n",
-        "\n",
-        "    :param dataset: list of sentence pairs\n",
-        "    :return: list of paralel data e.g. \n",
-        "    (['first source sentence', 'second', ...], ['first target sentence', 'second', ...])\n",
-        "    \"\"\"\n",
-        "    source_cleaned = []\n",
-        "    target_cleaned = []\n",
-        "    for source, target in dataset:\n",
-        "        source_cleaned.append(preprocess(source))\n",
-        "        target_cleaned.append(preprocess(target))\n",
-        "    return source_cleaned, target_cleaned\n"
->>>>>>> 5bdaf40f
-      ]
-    },
-    {
-      "cell_type": "code",
-      "metadata": {
-<<<<<<< HEAD
+      ]
+    },
+    {
+      "cell_type": "code",
+      "metadata": {
         "colab_type": "code",
         "id": "nZ2rI24i3jFg",
         "colab": {}
-=======
-        "id": "5nDIELt9RH-w"
->>>>>>> 5bdaf40f
       },
       "source": [
         "##### \n",
@@ -638,7 +469,6 @@
     {
       "cell_type": "code",
       "metadata": {
-<<<<<<< HEAD
         "colab_type": "code",
         "id": "60gSVh05Jl6l",
         "colab": {
@@ -646,9 +476,6 @@
           "height": 68
         },
         "outputId": "dd7acce3-8dbd-4eb8-d839-645b0c063d8d"
-=======
-        "id": "GMxdlVU1X8yI"
->>>>>>> 5bdaf40f
       },
       "source": [
         "## Test Encoder Stack\n",
@@ -679,13 +506,9 @@
     {
       "cell_type": "code",
       "metadata": {
-<<<<<<< HEAD
         "colab_type": "code",
         "id": "yJ_B3mhW3jFk",
         "colab": {}
-=======
-        "id": "Cfb66QxWYr6A"
->>>>>>> 5bdaf40f
       },
       "source": [
         "class Decoder(tf.keras.Model):\n",
@@ -755,7 +578,6 @@
     {
       "cell_type": "code",
       "metadata": {
-<<<<<<< HEAD
         "id": "DaiO0Z6_Ml1c",
         "colab_type": "code",
         "colab": {
@@ -763,9 +585,6 @@
           "height": 34
         },
         "outputId": "069bf53d-5121-4f82-9fd9-76c62d3223ec"
-=======
-        "id": "3oq60MBPSanQ"
->>>>>>> 5bdaf40f
       },
       "source": [
         "# Test decoder stack\n",
@@ -804,13 +623,9 @@
     {
       "cell_type": "code",
       "metadata": {
-<<<<<<< HEAD
         "colab_type": "code",
         "id": "WmTHr5iV3jFr",
         "colab": {}
-=======
-        "id": "XH5oSRNeSc1s"
->>>>>>> 5bdaf40f
       },
       "source": [
         "optimizer = tf.keras.optimizers.Adam()\n",
@@ -833,12 +648,8 @@
     {
       "cell_type": "markdown",
       "metadata": {
-<<<<<<< HEAD
         "colab_type": "text",
         "id": "DMVWzzsfNl4e"
-=======
-        "id": "KdM37lNBGXAj"
->>>>>>> 5bdaf40f
       },
       "source": [
         "## Checkpoints (Object-based saving)"
@@ -847,13 +658,9 @@
     {
       "cell_type": "code",
       "metadata": {
-<<<<<<< HEAD
         "colab_type": "code",
         "id": "Zj8bXQTgNwrF",
         "colab": {}
-=======
-        "id": "EfiBUJM2Et6C"
->>>>>>> 5bdaf40f
       },
       "source": [
         "checkpoint_dir = './training_checkpoints'\n",
@@ -868,12 +675,8 @@
     {
       "cell_type": "markdown",
       "metadata": {
-<<<<<<< HEAD
         "id": "8Bw95utNiFHa",
         "colab_type": "text"
-=======
-        "id": "Ff_jQHLhGqJU"
->>>>>>> 5bdaf40f
       },
       "source": [
         "## One train_step operations"
@@ -882,13 +685,9 @@
     {
       "cell_type": "code",
       "metadata": {
-<<<<<<< HEAD
         "colab_type": "code",
         "id": "sC9ArXSsVfqn",
         "colab": {}
-=======
-        "id": "b__1hPHVFALO"
->>>>>>> 5bdaf40f
       },
       "source": [
         "@tf.function\n",
@@ -923,12 +722,8 @@
     {
       "cell_type": "markdown",
       "metadata": {
-<<<<<<< HEAD
         "id": "pey8eb9piMMg",
         "colab_type": "text"
-=======
-        "id": "UQRgJcYgapqE"
->>>>>>> 5bdaf40f
       },
       "source": [
         "## Train the model"
@@ -937,7 +732,6 @@
     {
       "cell_type": "code",
       "metadata": {
-<<<<<<< HEAD
         "colab_type": "code",
         "id": "ddefjBMa3jF0",
         "colab": {
@@ -1050,68 +844,13 @@
           ],
           "name": "stdout"
         }
-=======
-        "id": "sGdakRtjaokF"
-      },
-      "outputs": [],
-      "source": [
-        "#ENCODER\n",
-        "class EncoderNetwork(tf.keras.Model):\n",
-        "    def __init__(self,input_vocab_size,embedding_dims, rnn_units ):\n",
-        "        super().__init__()\n",
-        "        self.encoder_embedding = tf.keras.layers.Embedding(input_dim=input_vocab_size,\n",
-        "                                                           output_dim=embedding_dims)\n",
-        "        self.encoder_rnnlayer = tf.keras.layers.LSTM(rnn_units,return_sequences=True, \n",
-        "                                                     return_state=True )\n",
-        "    \n",
-        "#DECODER\n",
-        "class DecoderNetwork(tf.keras.Model):\n",
-        "    def __init__(self,output_vocab_size, embedding_dims, rnn_units):\n",
-        "        super().__init__()\n",
-        "        self.decoder_embedding = tf.keras.layers.Embedding(input_dim=output_vocab_size,\n",
-        "                                                           output_dim=embedding_dims) \n",
-        "        self.dense_layer = tf.keras.layers.Dense(output_vocab_size)\n",
-        "        self.decoder_rnncell = tf.keras.layers.LSTMCell(rnn_units)\n",
-        "        # Sampler\n",
-        "        self.sampler = tfa.seq2seq.sampler.TrainingSampler()\n",
-        "        # Create attention mechanism with memory = None\n",
-        "        self.attention_mechanism = self.build_attention_mechanism(dense_units,None,BATCH_SIZE*[Tx])\n",
-        "        self.rnn_cell =  self.build_rnn_cell(BATCH_SIZE)\n",
-        "        self.decoder = tfa.seq2seq.BasicDecoder(self.rnn_cell, sampler= self.sampler,\n",
-        "                                                output_layer=self.dense_layer)\n",
-        "\n",
-        "    def build_attention_mechanism(self, units,memory, memory_sequence_length):\n",
-        "        return tfa.seq2seq.LuongAttention(units, memory = memory, \n",
-        "                                          memory_sequence_length=memory_sequence_length)\n",
-        "        #return tfa.seq2seq.BahdanauAttention(units, memory = memory, memory_sequence_length=memory_sequence_length)\n",
-        "\n",
-        "    # wrap decodernn cell  \n",
-        "    def build_rnn_cell(self, batch_size ):\n",
-        "        rnn_cell = tfa.seq2seq.AttentionWrapper(self.decoder_rnncell, self.attention_mechanism,\n",
-        "                                                attention_layer_size=dense_units)\n",
-        "        return rnn_cell\n",
-        "    \n",
-        "    def build_decoder_initial_state(self, batch_size, encoder_state,Dtype):\n",
-        "        decoder_initial_state = self.rnn_cell.get_initial_state(batch_size = batch_size, \n",
-        "                                                                dtype = Dtype)\n",
-        "        decoder_initial_state = decoder_initial_state.clone(cell_state=encoder_state) \n",
-        "        return decoder_initial_state\n",
-        "\n",
-        "encoderNetwork = EncoderNetwork(input_vocab_size,embedding_dims, rnn_units)\n",
-        "decoderNetwork = DecoderNetwork(output_vocab_size,embedding_dims, rnn_units)\n",
-        "optimizer = tf.keras.optimizers.Adam()\n"
->>>>>>> 5bdaf40f
       ]
     },
     {
       "cell_type": "markdown",
       "metadata": {
-<<<<<<< HEAD
         "colab_type": "text",
         "id": "mU3Ce8M6I3rz"
-=======
-        "id": "NPwcfddTa0oB"
->>>>>>> 5bdaf40f
       },
       "source": [
         "## Use tf-addons BasicDecoder for decoding\n"
@@ -1120,13 +859,9 @@
     {
       "cell_type": "code",
       "metadata": {
-<<<<<<< HEAD
         "colab_type": "code",
         "id": "EbQpyYs13jF_",
         "colab": {}
-=======
-        "id": "x1BEqVyra2jW"
->>>>>>> 5bdaf40f
       },
       "source": [
         "def evaluate_sentence(sentence):\n",
@@ -1192,7 +927,6 @@
     {
       "cell_type": "code",
       "metadata": {
-<<<<<<< HEAD
         "colab_type": "code",
         "id": "UJpT9D5_OgP6",
         "colab": {
@@ -1200,9 +934,6 @@
           "height": 34
         },
         "outputId": "26ffd441-4e4f-41c6-afdc-0be8ffd07d20"
-=======
-        "id": "71Lkdx6GFb3A"
->>>>>>> 5bdaf40f
       },
       "source": [
         "# restoring the latest checkpoint in checkpoint_dir\n",
@@ -1227,7 +958,6 @@
     {
       "cell_type": "code",
       "metadata": {
-<<<<<<< HEAD
         "id": "WYmYhNN_faR5",
         "colab_type": "code",
         "colab": {
@@ -1235,9 +965,6 @@
           "height": 68
         },
         "outputId": "c3487c60-dff9-49d3-ae9d-5fa6d9f97899"
-=======
-        "id": "v5uzLcu2bNX3"
->>>>>>> 5bdaf40f
       },
       "source": [
         "translate(u'hace mucho frio aqui.')"
@@ -1258,7 +985,6 @@
     {
       "cell_type": "code",
       "metadata": {
-<<<<<<< HEAD
         "colab_type": "code",
         "id": "zSx2iM36EZQZ",
         "colab": {
@@ -1266,9 +992,6 @@
           "height": 68
         },
         "outputId": "bdca33b5-a395-4335-9dd5-cf0ce5065571"
-=======
-        "id": "PvfD2SknWrt6"
->>>>>>> 5bdaf40f
       },
       "source": [
         "translate(u'esta es mi vida.')"
@@ -1289,7 +1012,6 @@
     {
       "cell_type": "code",
       "metadata": {
-<<<<<<< HEAD
         "colab_type": "code",
         "id": "A3LLCx3ZE0Ls",
         "colab": {
@@ -1297,9 +1019,6 @@
           "height": 68
         },
         "outputId": "70c42c2e-dfb1-4040-bad7-3a35ae673880"
-=======
-        "id": "nDyK-EGqbN5r"
->>>>>>> 5bdaf40f
       },
       "source": [
         "translate(u'¿todavia estan en casa?')"
@@ -1320,7 +1039,6 @@
     {
       "cell_type": "code",
       "metadata": {
-<<<<<<< HEAD
         "colab_type": "code",
         "id": "DUQVLVqUE1YW",
         "colab": {
@@ -1344,95 +1062,13 @@
           ],
           "name": "stdout"
         }
-=======
-        "id": "y98sfom7SuGy"
-      },
-      "outputs": [],
-      "source": [
-        "#In this section we evaluate our model on a raw_input converted to german, for this the entire sentence has to be passed\n",
-        "#through the length of the model, for this we use greedsampler to run through the decoder\n",
-        "#and the final embedding matrix trained on the data is used to generate embeddings\n",
-        "input_raw='how are you'\n",
-        "\n",
-        "# We have a transcript file containing English-German pairs\n",
-        "# Preprocess X\n",
-        "input_raw = preprocess(input_raw, add_start_end=False)\n",
-        "input_lines = [f'{SOS} {input_raw}']\n",
-        "input_sequences = [[en_tokenizer.word_index[w] for w in line.split()] for line in input_lines]\n",
-        "input_sequences = tf.keras.preprocessing.sequence.pad_sequences(input_sequences,\n",
-        "                                                                maxlen=Tx, padding='post')\n",
-        "inp = tf.convert_to_tensor(input_sequences)\n",
-        "#print(inp.shape)\n",
-        "inference_batch_size = input_sequences.shape[0]\n",
-        "encoder_initial_cell_state = [tf.zeros((inference_batch_size, rnn_units)),\n",
-        "                              tf.zeros((inference_batch_size, rnn_units))]\n",
-        "encoder_emb_inp = encoderNetwork.encoder_embedding(inp)\n",
-        "a, a_tx, c_tx = encoderNetwork.encoder_rnnlayer(encoder_emb_inp,\n",
-        "                                                initial_state =encoder_initial_cell_state)\n",
-        "print('a_tx :', a_tx.shape)\n",
-        "print('c_tx :', c_tx.shape)\n",
-        "\n",
-        "start_tokens = tf.fill([inference_batch_size],ge_tokenizer.word_index[SOS])\n",
-        "\n",
-        "end_token = ge_tokenizer.word_index[EOS]\n",
-        "\n",
-        "greedy_sampler = tfa.seq2seq.GreedyEmbeddingSampler()\n",
-        "\n",
-        "decoder_input = tf.expand_dims([ge_tokenizer.word_index[SOS]]* inference_batch_size,1)\n",
-        "decoder_emb_inp = decoderNetwork.decoder_embedding(decoder_input)\n",
-        "\n",
-        "decoder_instance = tfa.seq2seq.BasicDecoder(cell = decoderNetwork.rnn_cell, sampler = greedy_sampler,\n",
-        "                                            output_layer=decoderNetwork.dense_layer)\n",
-        "decoderNetwork.attention_mechanism.setup_memory(a)\n",
-        "#pass [ last step activations , encoder memory_state ] as input to decoder for LSTM\n",
-        "print(f\"decoder_initial_state = [a_tx, c_tx] : {np.array([a_tx, c_tx]).shape}\")\n",
-        "decoder_initial_state = decoderNetwork.build_decoder_initial_state(inference_batch_size,\n",
-        "                                                                   encoder_state=[a_tx, c_tx],\n",
-        "                                                                   Dtype=tf.float32)\n",
-        "print(f\"\"\"\n",
-        "Compared to simple encoder-decoder without attention, the decoder_initial_state\n",
-        "is an AttentionWrapperState object containing s_prev tensors and context and alignment vector\n",
-        "\n",
-        "decoder initial state shape: {np.array(decoder_initial_state).shape}\n",
-        "decoder_initial_state tensor\n",
-        "{decoder_initial_state}\n",
-        "\"\"\")\n",
-        "\n",
-        "# Since we do not know the target sequence lengths in advance, we use maximum_iterations to limit the translation lengths.\n",
-        "# One heuristic is to decode up to two times the source sentence lengths.\n",
-        "maximum_iterations = tf.round(tf.reduce_max(Tx) * 2)\n",
-        "\n",
-        "#initialize inference decoder\n",
-        "decoder_embedding_matrix = decoderNetwork.decoder_embedding.variables[0] \n",
-        "(first_finished, first_inputs,first_state) = decoder_instance.initialize(decoder_embedding_matrix,\n",
-        "                             start_tokens = start_tokens,\n",
-        "                             end_token=end_token,\n",
-        "                             initial_state = decoder_initial_state)\n",
-        "#print( first_finished.shape)\n",
-        "print(f\"first_inputs returns the same decoder_input i.e. embedding of  {SOS} : {first_inputs.shape}\")\n",
-        "print(f\"start_index_emb_avg {tf.reduce_sum(tf.reduce_mean(first_inputs, axis=0))}\") # mean along the batch\n",
-        "\n",
-        "inputs = first_inputs\n",
-        "state = first_state  \n",
-        "predictions = np.empty((inference_batch_size,0), dtype = np.int32)                                                                             \n",
-        "for j in range(maximum_iterations):\n",
-        "    outputs, next_state, next_inputs, finished = decoder_instance.step(j,inputs,state)\n",
-        "    inputs = next_inputs\n",
-        "    state = next_state\n",
-        "    outputs = np.expand_dims(outputs.sample_id,axis = -1)\n",
-        "    predictions = np.append(predictions, outputs, axis = -1)"
->>>>>>> 5bdaf40f
       ]
     },
     {
       "cell_type": "markdown",
       "metadata": {
-<<<<<<< HEAD
         "id": "IRUuNDeY0HiC",
         "colab_type": "text"
-=======
-        "id": "iodjSItQds1t"
->>>>>>> 5bdaf40f
       },
       "source": [
         "## Use tf-addons BeamSearchDecoder \n",
@@ -1442,7 +1078,6 @@
     {
       "cell_type": "code",
       "metadata": {
-<<<<<<< HEAD
         "id": "AJ-RTQ0hsJNL",
         "colab_type": "code",
         "colab": {}
@@ -1559,26 +1194,11 @@
           ],
           "name": "stdout"
         }
-=======
-        "id": "K6aWFB5IWlH2"
-      },
-      "outputs": [],
-      "source": [
-        "#prediction based on our sentence earlier\n",
-        "print(\"English Sentence:\")\n",
-        "print(input_raw)\n",
-        "print(\"\\nGerman Translation:\")\n",
-        "for i in range(len(predictions)):\n",
-        "    line = predictions[i,:]\n",
-        "    seq = list(itertools.takewhile( lambda index: index !=2, line))\n",
-        "    print(\" \".join( [ge_tokenizer.index_word[w] for w in seq]))"
->>>>>>> 5bdaf40f
-      ]
-    },
-    {
-      "cell_type": "code",
-      "metadata": {
-<<<<<<< HEAD
+      ]
+    },
+    {
+      "cell_type": "code",
+      "metadata": {
         "id": "_BezQwENFY3L",
         "colab_type": "code",
         "colab": {
@@ -1586,9 +1206,6 @@
           "height": 136
         },
         "outputId": "e84a9058-7c9c-4c99-9924-a435edd7e9b4"
-=======
-        "id": "g6Av-oPWvRc4"
->>>>>>> 5bdaf40f
       },
       "source": [
         "beam_translate(u'¿todavia estan en casa?')"
@@ -1610,23 +1227,5 @@
         }
       ]
     }
-<<<<<<< HEAD
   ]
-=======
-  ],
-  "metadata": {
-    "accelerator": "GPU",
-    "colab": {
-      "collapsed_sections": [],
-      "name": "networks_seq2seq_nmt.ipynb",
-      "toc_visible": true
-    },
-    "kernelspec": {
-      "display_name": "Python 3",
-      "name": "python3"
-    }
-  },
-  "nbformat": 4,
-  "nbformat_minor": 0
->>>>>>> 5bdaf40f
 }