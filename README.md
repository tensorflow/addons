--- conflicted
+++ resolved
@@ -12,12 +12,8 @@
 ## Contents
 | Sub-Package    | Addon  | Reference                                  |
 |:----------------------- |:----------- |:---------------------------- |
-<<<<<<< HEAD
 | addons.image | dense_image_warp |                                    |
-| addons.image | Transform |                                           |
-=======
 | addons.image | transform |                                           |
->>>>>>> faffe172
 | addons.layers | Maxout | https://arxiv.org/abs/1302.4389             |
 | addons.layers | PoinareNormalize | https://arxiv.org/abs/1705.08039  |
 | addons.layers | WeightNormalization | https://arxiv.org/abs/1602.07868 |
