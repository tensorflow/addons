--- conflicted
+++ resolved
@@ -12,17 +12,7 @@
 ## Contents
 | Sub-Package    | Addon  | Reference                                  |
 |:----------------------- |:----------- |:---------------------------- |
-<<<<<<< HEAD
-| addons.image | dense_image_warp |                                    |
-| addons.image | transform |                                           |
-| addons.layers | Maxout | https://arxiv.org/abs/1302.4389             |
-| addons.layers | PoinareNormalize | https://arxiv.org/abs/1705.08039  |
-| addons.layers | WeightNormalization | https://arxiv.org/abs/1602.07868 |
-| addons.losses | LiftedStructLoss | https://arxiv.org/abs/1511.06452       |
-| addons.losses | TripletSemiHardLoss | https://arxiv.org/abs/1503.03832       |
-| addons.optimizers | LazyAdamOptimizer | https://arxiv.org/abs/1412.6980 |
-| addons.text | SkipGrams | https://arxiv.org/abs/1301.3781 |
-=======
+| tfa.image | dense_image_warp |                                    |
 | tfa.activations | Sparsemax | https://arxiv.org/abs/1602.02068    |
 | tfa.image | transform |                                           |
 | tfa.layers | Maxout | https://arxiv.org/abs/1302.4389             |
@@ -33,7 +23,6 @@
 | tfa.losses | TripletSemiHardLoss | https://arxiv.org/abs/1503.03832       |
 | tfa.optimizers | LazyAdamOptimizer | https://arxiv.org/abs/1412.6980 |
 | tfa.text | skip_gram_sample | https://arxiv.org/abs/1301.3781 |
->>>>>>> 6d635315
 
 ## Core Concepts
 
