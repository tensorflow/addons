# TensorFlow Addons

TensorFlow Addons is a repository of contributions that conform to
well-established API patterns, but implement new functionality
not available in core TensorFlow. TensorFlow natively supports
a large number of operators, layers, metrics, losses, and optimizers.
However, in a fast moving field like ML, there are many interesting new
developments that cannot be integrated into core TensorFlow
(because their broad applicability is not yet clear, or it is mostly
 used by a smaller subset of the community).

## Contents
| Sub-Package    | Addon  | Reference                                  |
|:----------------------- |:----------- |:---------------------------- |
<<<<<<< HEAD
| addons.image | adjust_hsv_in_yiq |                                   |
| addons.image | random_hsv_in_yiq |                                   |
| addons.image | Transform |                                           |
| addons.layers | Maxout | https://arxiv.org/abs/1302.4389             |
| addons.layers | PoinareNormalize | https://arxiv.org/abs/1705.08039  |
| addons.layers | WeightNormalization | https://arxiv.org/abs/1602.07868 |
| addons.losses | LiftedStructLoss | https://arxiv.org/abs/1511.06452       |
| addons.losses | TripletSemiHardLoss | https://arxiv.org/abs/1503.03832       |
| addons.optimizers | LazyAdamOptimizer | https://arxiv.org/abs/1412.6980 |
| addons.text | SkipGrams | https://arxiv.org/abs/1301.3781 |
=======
| tfa.activations | Sparsemax | https://arxiv.org/abs/1602.02068    |
| tfa.image | transform |                                           |
| tfa.layers | Maxout | https://arxiv.org/abs/1302.4389             |
| tfa.layers | PoinareNormalize | https://arxiv.org/abs/1705.08039  |
| tfa.layers | WeightNormalization | https://arxiv.org/abs/1602.07868 |
| tfa.losses | LiftedStructLoss | https://arxiv.org/abs/1511.06452       |
| tfa.losses | SparsemaxLoss | https://arxiv.org/abs/1602.02068 | 
| tfa.losses | TripletSemiHardLoss | https://arxiv.org/abs/1503.03832       |
| tfa.optimizers | LazyAdamOptimizer | https://arxiv.org/abs/1412.6980 |
| tfa.text | skip_gram_sample | https://arxiv.org/abs/1301.3781 |
>>>>>>> 6d635315

## Core Concepts

#### Standardized APIs
User experience and project maintainability are core concepts in
TF-Addons. In order to achieve these we require that our additions
conform to established API patterns seen in core TensorFlow. Below is
the list we adhere to:


1) [Layers](tensorflow_addons/layers/README.md)
1) [Optimizers](tensorflow_addons/optimizers/README.md)
1) [Losses](tensorflow_addons/losses/README.md)
1) [Custom Ops](tensorflow_addons/custom_ops/README.md)

#### Periodic Evaluation
Based on the nature of this repository, there will be contributions that
in time become dated and unused. In order to keep the project
maintainable, SIG-Addons will perform periodic reviews and deprecate
contributions which will be slated for removal. More information will
be available after we submit a formal request for comment.


## Examples
See [`tensorflow_addons/examples/`](tensorflow_addons/examples/)
for end-to-end examples of various addons.

## Installation
#### Stable Builds
`tensorflow-addons` will soon be available in PyPi.

#### Installing from Source
You can also install from source. This requires the [Bazel](
https://bazel.build/) build system.

```
git clone https://github.com/tensorflow/addons.git
cd addons

# This script links project with TensorFlow dependency
./configure.sh

bazel build build_pip_pkg
bazel-bin/build_pip_pkg artifacts

pip install artifacts/tensorflow_addons-*.whl
```

## Contributing
TF-Addons is a community led open source project. As such, the project
depends on public contributions, bug-fixes, and documentation. Please
see [CONTRIBUTING.md](CONTRIBUTING.md) for a guide on how to contribute.
This project adheres to [TensorFlow's code of conduct](CODE_OF_CONDUCT.md).
By participating, you are expected to uphold this code.

## Community
* [Public Mailing List](https://groups.google.com/a/tensorflow.org/forum/#!forum/addons)
* [SIG Monthly Meeting Notes](https://docs.google.com/document/d/1kxg5xIHWLY7EMdOJCdSGgaPu27a9YKpupUz2VTXqTJg)
    * Join our mailing list and receive calendar invites to the meeting

## License
[Apache License 2.0](LICENSE)<|MERGE_RESOLUTION|>--- conflicted
+++ resolved
@@ -12,19 +12,9 @@
 ## Contents
 | Sub-Package    | Addon  | Reference                                  |
 |:----------------------- |:----------- |:---------------------------- |
-<<<<<<< HEAD
-| addons.image | adjust_hsv_in_yiq |                                   |
-| addons.image | random_hsv_in_yiq |                                   |
-| addons.image | Transform |                                           |
-| addons.layers | Maxout | https://arxiv.org/abs/1302.4389             |
-| addons.layers | PoinareNormalize | https://arxiv.org/abs/1705.08039  |
-| addons.layers | WeightNormalization | https://arxiv.org/abs/1602.07868 |
-| addons.losses | LiftedStructLoss | https://arxiv.org/abs/1511.06452       |
-| addons.losses | TripletSemiHardLoss | https://arxiv.org/abs/1503.03832       |
-| addons.optimizers | LazyAdamOptimizer | https://arxiv.org/abs/1412.6980 |
-| addons.text | SkipGrams | https://arxiv.org/abs/1301.3781 |
-=======
 | tfa.activations | Sparsemax | https://arxiv.org/abs/1602.02068    |
+| tfa.image | adjust_hsv_in_yiq |                                   |
+| tfa.image | random_hsv_in_yiq |                                   |
 | tfa.image | transform |                                           |
 | tfa.layers | Maxout | https://arxiv.org/abs/1302.4389             |
 | tfa.layers | PoinareNormalize | https://arxiv.org/abs/1705.08039  |
@@ -34,7 +24,6 @@
 | tfa.losses | TripletSemiHardLoss | https://arxiv.org/abs/1503.03832       |
 | tfa.optimizers | LazyAdamOptimizer | https://arxiv.org/abs/1412.6980 |
 | tfa.text | skip_gram_sample | https://arxiv.org/abs/1301.3781 |
->>>>>>> 6d635315
 
 ## Core Concepts
 
