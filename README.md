--- conflicted
+++ resolved
@@ -26,27 +26,6 @@
 (because their broad applicability is not yet clear, or it is mostly
  used by a smaller subset of the community).
 
-<<<<<<< HEAD
-## Contents
-| Sub-Package    | Addon  | Reference                                  |
-|:----------------------- |:----------- |:---------------------------- |
-| tfa.activations | Sparsemax | https://arxiv.org/abs/1602.02068    |
-| tfa.image | adjust_hsv_in_yiq |                                   |
-| tfa.image | dense_image_warp |                                    |
-| tfa.image | random_hsv_in_yiq |                                   |
-| tfa.image | transform |                                           |
-| tfa.layers | GroupNormalization | https://arxiv.org/abs/1803.08494 |
-| tfa.layers | InstanceNormalization | https://arxiv.org/abs/1607.08022 |
-| tfa.layers | LayerNormalization  | https://arxiv.org/abs/1607.06450 |
-| tfa.layers | Maxout | https://arxiv.org/abs/1302.4389             |
-| tfa.layers | PoinareNormalize | https://arxiv.org/abs/1705.08039  |
-| tfa.layers | WeightNormalization | https://arxiv.org/abs/1602.07868 |
-| tfa.losses | LiftedStructLoss | https://arxiv.org/abs/1511.06452       |
-| tfa.losses | SparsemaxLoss | https://arxiv.org/abs/1602.02068 | 
-| tfa.losses | TripletSemiHardLoss | https://arxiv.org/abs/1503.03832       |
-| tfa.optimizers | LazyAdamOptimizer | https://arxiv.org/abs/1412.6980 |
-| tfa.text | skip_gram_sample | https://arxiv.org/abs/1301.3781 |
-=======
 ## Maintainers
 | Subpackage    | Maintainers  | Contact Info                        |
 |:----------------------- |:----------- |:----------------------------|
@@ -57,7 +36,6 @@
 | [tfa.optimizers](tensorflow_addons/optimizers/README.md) | SIG-Addons | addons@tensorflow.org |
 | [tfa.seq2seq](tensorflow_addons/seq2seq/README.md) | Google | @qlzh727 | 
 | [tfa.text](tensorflow_addons/text/README.md) |  |  |
->>>>>>> 3b7293dd
 
 ## Core Concepts
 
