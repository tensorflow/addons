<div align="center">
  <img src="https://github.com/tensorflow/community/blob/master/sigs/logos/SIGAddons.png" width="60%"><br><br>
</div>

-----------------

[![PyPI Status Badge](https://badge.fury.io/py/tensorflow-addons.svg)](https://pypi.org/project/tensorflow-addons/)
[![PyPI - Python Version](https://img.shields.io/pypi/pyversions/tensorflow-addons)](https://pypi.org/project/tensorflow-addons/)
[![Documentation](https://img.shields.io/badge/api-reference-blue.svg)](https://www.tensorflow.org/addons/api_docs/python/tfa)
[![Gitter chat](https://img.shields.io/badge/chat-on%20gitter-46bc99.svg)](https://gitter.im/tensorflow/sig-addons)
[![Code style: black](https://img.shields.io/badge/code%20style-black-000000.svg)](https://github.com/psf/black)

### Continuous Build Status

| Build      | Status |
| ---             | ---    |
| **Ubuntu/macOS/Windows**   | [![Status](https://github.com/tensorflow/addons/workflows/addons-release/badge.svg)](https://github.com/tensorflow/addons/actions?query=workflow%3Aaddons-release) |
| **Ubuntu GPU custom ops**   | [![Status](https://storage.googleapis.com/tensorflow-kokoro-build-badges/addons/ubuntu-gpu-py3.svg)](https://storage.googleapis.com/tensorflow-kokoro-build-badges/addons/ubuntu-gpu-py3.html) |

**TensorFlow Addons** is a repository of contributions that conform to
well-established API patterns, but implement new functionality
not available in core TensorFlow. TensorFlow natively supports
a large number of operators, layers, metrics, losses, and optimizers.
However, in a fast moving field like ML, there are many interesting new
developments that cannot be integrated into core TensorFlow
(because their broad applicability is not yet clear, or it is mostly
 used by a smaller subset of the community).

## Addons Subpackages

* [tfa.activations](https://www.tensorflow.org/addons/api_docs/python/tfa/activations) 
* [tfa.callbacks](https://www.tensorflow.org/addons/api_docs/python/tfa/callbacks) 
* [tfa.image](https://www.tensorflow.org/addons/api_docs/python/tfa/image) 
* [tfa.layers](https://www.tensorflow.org/addons/api_docs/python/tfa/layers)
* [tfa.losses](https://www.tensorflow.org/addons/api_docs/python/tfa/losses)
* [tfa.metrics](https://www.tensorflow.org/addons/api_docs/python/tfa/metrics) 
* [tfa.optimizers](https://www.tensorflow.org/addons/api_docs/python/tfa/optimizers) 
* [tfa.rnn](https://www.tensorflow.org/addons/api_docs/python/tfa/rnn) 
* [tfa.seq2seq](https://www.tensorflow.org/addons/api_docs/python/tfa/seq2seq) 
* [tfa.text](https://www.tensorflow.org/addons/api_docs/python/tfa/text) 

## Maintainership
The maintainers of TensorFlow Addons can be found in the [CODEOWNERS](.github/CODEOWNERS) file of the repo. This file 
is parsed and pull requests will automatically tag the owners using a bot. If you would
like to maintain something, please feel free to submit a PR. We encourage multiple 
owners for all submodules.

## Installation
#### Stable Builds
TensorFlow Addons is available on PyPI for Linux, macOS, and Windows. To install the latest version, 
run the following:
```
pip install tensorflow-addons
```

To ensure you have a version of TensorFlow that is compatible with TensorFlow Addons, 
you can specify the `tensorflow` extra requirement during install:

```
pip install tensorflow-addons[tensorflow]
```

Similar extras exist for the `tensorflow-gpu` and `tensorflow-cpu` packages.
 

To use TensorFlow Addons:

```python
import tensorflow as tf
import tensorflow_addons as tfa
```

### Python Op Compatility
TensorFlow Addons is actively working towards forward compatibility with TensorFlow 2.x. 
However, there are still a few private API uses within the repository so at the moment 
we can only guarantee compatibility with the TensorFlow versions which it was tested against. 
Warnings will be emitted when importing `tensorflow_addons` if your TensorFlow version does not match 
what it was tested against.

#### Python Op Compatibility Matrix
| TensorFlow Addons | TensorFlow | Python  |
|:----------------------- |:---|:---------- |
| tfa-nightly | 2.7, 2.8, 2.9 | 3.7, 3.8, 3.9, 3.10 | 
| tensorflow-addons-0.17.1 | 2.7, 2.8, 2.9 |3.7, 3.8, 3.9, 3.10 |
| tensorflow-addons-0.16.1 | 2.6, 2.7, 2.8 |3.7, 3.8, 3.9, 3.10 |
| tensorflow-addons-0.15.0 | 2.5, 2.6, 2.7 |3.7, 3.8, 3.9 |
| tensorflow-addons-0.14.0 | 2.4, 2.5, 2.6 |3.6, 3.7, 3.8, 3.9 |
| tensorflow-addons-0.13.0 | 2.3, 2.4, 2.5 |3.6, 3.7, 3.8, 3.9 |
| tensorflow-addons-0.12.1 | 2.3, 2.4 |3.6, 3.7, 3.8 |
| tensorflow-addons-0.11.2 | 2.2, 2.3 |3.5, 3.6, 3.7, 3.8 |
| tensorflow-addons-0.10.0 | 2.2 |3.5, 3.6, 3.7, 3.8 |
| tensorflow-addons-0.9.1 | 2.1, 2.2 |3.5, 3.6, 3.7 |
| tensorflow-addons-0.8.3 | 2.1 |3.5, 3.6, 3.7 |
| tensorflow-addons-0.7.1 | 2.1 | 2.7, 3.5, 3.6, 3.7 | 
| tensorflow-addons-0.6.0 | 2.0 | 2.7, 3.5, 3.6, 3.7 |

### C++ Custom Op Compatibility
TensorFlow C++ APIs are not stable and thus we can only guarantee compatibility with the 
version TensorFlow Addons was built against. It is possible custom ops will work with multiple 
versions of TensorFlow, but there is also a chance for segmentation faults or other problematic crashes.
Warnings will be emitted when loading a custom op if your TensorFlow version does not match 
what it was built against.

Additionally, custom ops registration does not have a stable ABI interface so it is 
required that users have a compatible installation of TensorFlow even if the versions 
match what we had built against. A simplification of this is that **TensorFlow Addons 
custom ops will work with `pip`-installed TensorFlow** but will have issues when TensorFlow 
is compiled differently. A typical example of this would be `conda`-installed TensorFlow.
[RFC #133](https://github.com/tensorflow/community/pull/133) aims to fix this.


#### C++ Custom Op Compatibility Matrix
| TensorFlow Addons | TensorFlow | Compiler  | cuDNN | CUDA | 
|:----------------------- |:---- |:---------|:---------|:---------|
<<<<<<< HEAD
| tfa-nightly | 2.10.0rc2 | GCC 7.3.1 | 8.1 | 11.2 |
| tensorflow-addons-0.17.1 | 2.9  | GCC 7.3.1 | 8.1 | 11.2 |
=======
| tfa-nightly | 2.9 | GCC 9.3.1 | 8.1 | 11.2 |
| tensorflow-addons-0.17.1 | 2.9  | GCC 9.3.1 | 8.1 | 11.2 |
>>>>>>> 7a98c5f2
| tensorflow-addons-0.16.1 | 2.8  | GCC 7.3.1 | 8.1 | 11.2 |
| tensorflow-addons-0.15.0 | 2.7  | GCC 7.3.1 | 8.1 | 11.2 |
| tensorflow-addons-0.14.0 | 2.6  | GCC 7.3.1 | 8.1 | 11.2 |
| tensorflow-addons-0.13.0 | 2.5  | GCC 7.3.1 | 8.1 | 11.2 |
| tensorflow-addons-0.12.1 | 2.4  | GCC 7.3.1 | 8.0 | 11.0 |
| tensorflow-addons-0.11.2 | 2.3  | GCC 7.3.1 | 7.6 | 10.1 |
| tensorflow-addons-0.10.0 | 2.2  | GCC 7.3.1 | 7.6 | 10.1 |
| tensorflow-addons-0.9.1 | 2.1  | GCC 7.3.1 | 7.6 | 10.1 |
| tensorflow-addons-0.8.3 | 2.1  | GCC 7.3.1 | 7.6 | 10.1 |
| tensorflow-addons-0.7.1 | 2.1  | GCC 7.3.1 | 7.6 | 10.1 |
| tensorflow-addons-0.6.0 | 2.0  | GCC 7.3.1 | 7.4 | 10.0 |


#### Nightly Builds
There are also nightly builds of TensorFlow Addons under the pip package
`tfa-nightly`, which is built against **the latest stable version of TensorFlow**. Nightly builds
include newer features, but may be less stable than the versioned releases. Contrary to 
what the name implies, nightly builds are not released every night, but at every commit 
of the master branch. `0.9.0.dev20200306094440` means that the commit time was 
2020/03/06 at 09:44:40 Coordinated Universal Time.

```
pip install tfa-nightly
```

#### Installing from Source
You can also install from source. This requires the [Bazel](
https://bazel.build/) build system (version >= 1.0.0).

##### CPU Custom Ops
```
git clone https://github.com/tensorflow/addons.git
cd addons

# This script links project with TensorFlow dependency
python3 ./configure.py

bazel build build_pip_pkg
bazel-bin/build_pip_pkg artifacts

pip install artifacts/tensorflow_addons-*.whl
```

##### GPU and CPU Custom Ops
```
git clone https://github.com/tensorflow/addons.git
cd addons

export TF_NEED_CUDA="1"

# Set these if the below defaults are different on your system
export TF_CUDA_VERSION="11"
export TF_CUDNN_VERSION="8"
export CUDA_TOOLKIT_PATH="/usr/local/cuda"
export CUDNN_INSTALL_PATH="/usr/lib/x86_64-linux-gnu"

# This script links project with TensorFlow dependency
python3 ./configure.py

bazel build build_pip_pkg
bazel-bin/build_pip_pkg artifacts

pip install artifacts/tensorflow_addons-*.whl
```

## Tutorials
See [`docs/tutorials/`](docs/tutorials/)
for end-to-end examples of various addons.

## Core Concepts

#### Standardized API within Subpackages
User experience and project maintainability are core concepts in
TensorFlow Addons. In order to achieve these we require that our additions
conform to established API patterns seen in core TensorFlow.

#### GPU and CPU Custom Ops
TensorFlow Addons supports precompiled custom ops for CPU and GPU. However, 
GPU custom ops currently only work on Linux distributions. For this reason Windows and macOS 
will fallback to pure TensorFlow Python implementations whenever possible.

The order of priority on macOS/Windows is:
1) Pure TensorFlow + Python implementation (works on CPU and GPU)
2) C++ implementation for CPU

The order of priority on Linux is:
1) CUDA implementation
2) C++ implementation
3) Pure TensorFlow + Python implementation (works on CPU and GPU)

If you want to change the default priority, "C++ and CUDA" VS "pure TensorFlow Python",
you can set the environment variable `TF_ADDONS_PY_OPS=1` from the command line or
run `tfa.options.disable_custom_kernel()` in your code.

For example, if you are on Linux and you have compatibility problems with the compiled ops,
you can give priority to the Python implementations:

From the command line:
```bash
export TF_ADDONS_PY_OPS=1
```

or in your code:

```python
import tensorflow_addons as tfa
tfa.options.disable_custom_kernel()
```

This variable defaults to `True` on Windows and macOS, and `False` on Linux.

#### Proxy Maintainership
TensorFlow Addons has been designed to compartmentalize submodules so 
that they can be maintained by community users who have expertise, and a vested 
interest in that component. We heavily encourage users to submit sign up to maintain a 
submodule by submitting your username to the [CODEOWNERS](.github/CODEOWNERS) file.

Full write access will only be granted after substantial contribution 
has been made in order to limit the number of users with write permission. 
Contributions can come in the form of issue closings, bug fixes, documentation, 
new code, or optimizing existing code. Submodule maintainership can be granted 
with a lower barrier for entry as this will not include write permissions to 
the repo.

For more information see [the RFC](https://github.com/tensorflow/community/blob/master/rfcs/20190308-addons-proxy-maintainership.md) 
on this topic.

#### Periodic Evaluation of Subpackages
Given the nature of this repository, submodules may become less 
and less useful to the community as time goes on. In order to keep the 
repository sustainable, we'll be performing bi-annual reviews of our code to 
ensure everything still belongs within the repo. Contributing factors to this 
review will be:

1. Number of active maintainers
2. Amount of OSS use
3. Amount of issues or bugs attributed to the code
4. If a better solution is now available

Functionality within TensorFlow Addons can be categorized into three groups:

* **Suggested**: well-maintained API; use is encouraged.
* **Discouraged**: a better alternative is available; the API is kept for 
historic reasons; or the API requires maintenance and is the waiting period 
to be deprecated.
* **Deprecated**: use at your own risk; subject to be deleted.

The status change between these three groups is: 
Suggested <-> Discouraged -> Deprecated.

The period between an API being marked as deprecated and being deleted will be 
90 days. The rationale being:

1. In the event that TensorFlow Addons releases monthly, there will be 2-3 
releases before an API is deleted. The release notes could give user enough 
warning.

2. 90 days gives maintainers ample time to fix their code.


## Contributing
TensorFlow Addons is a community-led open source project (only a few maintainers work for Google!). 
As such, the project depends on public contributions, bug fixes, and documentation. 
This project adheres to [TensorFlow's code of conduct](CODE_OF_CONDUCT.md).
By participating, you are expected to uphold this code.

Do you want to contribute but are not sure of what? Here are a few suggestions:
1. Add a new tutorial. Located in [`docs/tutorials/`](docs/tutorials),
  these are a great way to familiarize yourself and others with TensorFlow Addons. See
  [the guidelines](docs/tutorials/README.md) for more information on how to add
  examples.
2. Improve the docstrings. The docstrings are fetched and then displayed in the documentation.
  Do a change and hundreds of developers will see it and benefit from it. Maintainers are often focused 
  on making APIs, fixing bugs and other code related changes. The documentation will never 
  be loved enough!
3. Solve an [existing issue](https://github.com/tensorflow/addons/issues).
  These range from low-level software bugs to higher-level design problems.
  Check out the label [help wanted](https://github.com/tensorflow/addons/issues?q=is%3Aopen+is%3Aissue+label%3A%22help+wanted%22). If you're a new contributor, the label [good first issue](https://github.com/tensorflow/addons/issues?q=is%3Aissue+is%3Aopen+label%3A%22good+first+issue%22) can be a good place to start.
4. Review a pull request. So you're not a software engineer but you know a lot
  about a certain field a research? That's awesome and we need your help! Many people 
  are submitting pull requests to add layers/optimizers/functions taken from recent
  papers. Since TensorFlow Addons maintainers are not specialized in everything,
  you can imagine how hard it is to review. It takes very long to read the paper,
  understand it and check the math in the pull request. If you're specialized, look at 
  the [list of pull requests](https://github.com/tensorflow/addons/pulls). 
  If there is something from a paper you know, please comment on the pull request to
  check the math is ok. If you see that everything is good, say it! It will help 
  the maintainers to sleep better at night knowing that he/she wasn't the only
  person to approve the pull request.
5. You have an opinion and want to share it? The docs are not very helpful for 
  a function or a class? You tried to open a pull request but you didn't manage to 
  install or test anything and you think it's too complicated? You made a pull request
  but you didn't find the process good enough and it made no sense to you? Please 
  say it! We want feedback. Maintainers are too much the head into the code 
  to understand what it's like for someone new to open source to come to this project. 
  If you don't understand something, be aware there are no people who are 
  bad at understanding, there are just bad tutorials and bad guides.

Please see [contribution guidelines](CONTRIBUTING.md) to get started (and remember,
if you don't understand something, open an issue, or even make a pull request to 
improve the guide!).

## Community
* [Public Mailing List](https://groups.google.com/a/tensorflow.org/forum/#!forum/addons)
* [SIG Monthly Meeting Notes](https://docs.google.com/document/d/1kxg5xIHWLY7EMdOJCdSGgaPu27a9YKpupUz2VTXqTJg)
    * Join our mailing list and receive calendar invites to the meeting

## License
[Apache License 2.0](LICENSE)
<|MERGE_RESOLUTION|>--- conflicted
+++ resolved
@@ -112,13 +112,8 @@
 #### C++ Custom Op Compatibility Matrix
 | TensorFlow Addons | TensorFlow | Compiler  | cuDNN | CUDA | 
 |:----------------------- |:---- |:---------|:---------|:---------|
-<<<<<<< HEAD
-| tfa-nightly | 2.10.0rc2 | GCC 7.3.1 | 8.1 | 11.2 |
-| tensorflow-addons-0.17.1 | 2.9  | GCC 7.3.1 | 8.1 | 11.2 |
-=======
 | tfa-nightly | 2.9 | GCC 9.3.1 | 8.1 | 11.2 |
 | tensorflow-addons-0.17.1 | 2.9  | GCC 9.3.1 | 8.1 | 11.2 |
->>>>>>> 7a98c5f2
 | tensorflow-addons-0.16.1 | 2.8  | GCC 7.3.1 | 8.1 | 11.2 |
 | tensorflow-addons-0.15.0 | 2.7  | GCC 7.3.1 | 8.1 | 11.2 |
 | tensorflow-addons-0.14.0 | 2.6  | GCC 7.3.1 | 8.1 | 11.2 |
