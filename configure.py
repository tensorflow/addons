--- conflicted
+++ resolved
@@ -132,14 +132,11 @@
     write("build  --experimental_repo_remote_exec")
     write("build -c opt")
 
-<<<<<<< HEAD
-    if Version(tf.__version__) >= Version("2.9.0rc1"):
+    if Version(tf.__version__) >= Version("2.9.0"):
         glibcxx = '"-D_GLIBCXX_USE_CXX11_ABI=1"'
     else:
         glibcxx = '"-D_GLIBCXX_USE_CXX11_ABI=0"'
 
-=======
->>>>>>> 953d8481
     if is_windows():
         write("build --config=windows")
         write("build:windows --enable_runfiles")
