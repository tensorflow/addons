# Byte-compiled / optimized / DLL files
__pycache__/
*.py[cod]
*$py.class

# C extensions
*.so

# Distribution / packaging
.Python
build/
develop-eggs/
dist/
downloads/
eggs/
.eggs/
lib/
lib64/
parts/
sdist/
var/
wheels/
*.egg-info/
.installed.cfg
*.egg

# Jupyter Notebook
.ipynb_checkpoints

# IDE
.vscode/
.idea/
*.iml

# Build
/.bazelrc
/bazel-*
/artifacts
.bazelrc

.coverage*
htmlcov
<<<<<<< HEAD
.hypothesis
=======

wheelhouse/
>>>>>>> ee4a4f74
<|MERGE_RESOLUTION|>--- conflicted
+++ resolved
@@ -40,9 +40,6 @@
 
 .coverage*
 htmlcov
-<<<<<<< HEAD
 .hypothesis
-=======
 
-wheelhouse/
->>>>>>> ee4a4f74
+wheelhouse/