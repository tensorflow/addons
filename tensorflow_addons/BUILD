--- conflicted
+++ resolved
@@ -11,11 +11,8 @@
     name = "tensorflow_addons",
     data = [
         "__init__.py",
-<<<<<<< HEAD
         "register.py",
-=======
         "options.py",
->>>>>>> 21d05741
         "version.py",
     ],
     deps = [
