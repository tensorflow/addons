--- conflicted
+++ resolved
@@ -24,7 +24,6 @@
 # https://github.com/tensorflow/tensorflow/issues/29075 is resolved
 
 
-<<<<<<< HEAD
 def crf_filtered_inputs(inputs, tag_bitmap):
     """Constrains the inputs to filter out certain tags at each time step.
     tag_bitmap limits the allowed tags at each input time step.
@@ -40,21 +39,18 @@
       filtered_inputs: A [batch_size] vector of unnormalized sequence scores.
     """
     # set scores of filtered out inputs to be -inf.
-    filtered_inputs = tf.where(tag_bitmap, inputs,
-                               tf.fill(tf.shape(inputs), float("-inf")))
+    filtered_inputs = tf.where(
+        tag_bitmap, inputs, tf.fill(tf.shape(inputs), float("-inf"))
+    )
     return filtered_inputs
 
 
-def crf_sequence_score(inputs: TensorLike, tag_indices: TensorLike, sequence_lengths: TensorLike,
-                       transition_params: TensorLike) -> tf.Tensor:
-=======
 def crf_sequence_score(
     inputs: TensorLike,
     tag_indices: TensorLike,
     sequence_lengths: TensorLike,
     transition_params: TensorLike,
 ) -> tf.Tensor:
->>>>>>> d9858a32
     """Computes the unnormalized score for a tag sequence.
 
     Args:
@@ -132,13 +128,7 @@
     """
     tag_bitmap = tf.cast(tag_bitmap, dtype=tf.bool)
     sequence_lengths = tf.cast(sequence_lengths, dtype=tf.int32)
-<<<<<<< HEAD
     filtered_inputs = crf_filtered_inputs(inputs, tag_bitmap)
-=======
-    filtered_inputs = tf.where(
-        tag_bitmap, inputs, tf.fill(tf.shape(inputs), float("-inf"))
-    )
->>>>>>> d9858a32
 
     # If max_seq_len is 1, we skip the score calculation and simply gather the
     # unary potentials of all active tags.
@@ -567,17 +557,11 @@
             return _multi_seq_fn()
     else:
         return tf.cond(
-<<<<<<< HEAD
-            tf.equal(tf.shape(potentials)[1], 1), _single_seq_fn,
-            _multi_seq_fn)
-
-
-def crf_constrained_decode(
-        potentials,
-        tag_bitmap,
-        transition_params,
-        sequence_length
-):
+            tf.equal(tf.shape(potentials)[1], 1), _single_seq_fn, _multi_seq_fn
+        )
+
+
+def crf_constrained_decode(potentials, tag_bitmap, transition_params, sequence_length):
     """Decode the highest scoring sequence of tags under constraints.
     This is a function for tensor.
     Args:
@@ -596,8 +580,4 @@
     """
 
     filtered_potentials = crf_filtered_inputs(potentials, tag_bitmap)
-    return crf_decode(filtered_potentials, transition_params, sequence_length)
-=======
-            tf.equal(tf.shape(potentials)[1], 1), _single_seq_fn, _multi_seq_fn
-        )
->>>>>>> d9858a32
+    return crf_decode(filtered_potentials, transition_params, sequence_length)