# Copyright 2019 The TensorFlow Authors. All Rights Reserved.
#
# Licensed under the Apache License, Version 2.0 (the "License");
# you may not use this file except in compliance with the License.
# You may obtain a copy of the License at
#
#     http://www.apache.org/licenses/LICENSE-2.0
#
# Unless required by applicable law or agreed to in writing, software
# distributed under the License is distributed on an "AS IS" BASIS,
# WITHOUT WARRANTIES OR CONDITIONS OF ANY KIND, either express or implied.
# See the License for the specific language governing permissions and
# limitations under the License.
# ==============================================================================
"""Tests Hamming metrics."""

import tensorflow as tf
from tensorflow_addons.metrics import HammingLoss, hamming_distance
from tensorflow_addons.utils import test_utils
from tensorflow.keras import layers
import numpy as np


@test_utils.run_all_in_graph_and_eager_modes
class HammingMetricsTest(tf.test.TestCase):
    def test_config(self):
        hl_obj = HammingLoss(mode="multilabel", threshold=0.8)
        self.assertEqual(hl_obj.name, "hamming_loss")
        self.assertEqual(hl_obj.dtype, tf.float32)

    def initialize_vars(self, mode, threshold):
        hl_obj = HammingLoss(mode=mode, threshold=threshold)
        return hl_obj

    def update_obj_states(self, obj, actuals, preds):
        update_op = obj.update_state(actuals, preds)
        self.evaluate(update_op)

    def check_results(self, obj, value):
        self.assertAllClose(value, self.evaluate(obj.result()), atol=1e-5)

    def test_mc_4_classes(self):
<<<<<<< HEAD
        # TODO: fix this test. See https://github.com/tensorflow/addons/issues/1200
        return
=======
        self.skipTest("Failing. See https://github.com/tensorflow/addons/issues/1200")
>>>>>>> 376e5df5
        actuals = tf.constant(
            [
                [1, 0, 0, 0],
                [0, 0, 1, 0],
                [0, 0, 0, 1],
                [0, 1, 0, 0],
                [0, 1, 0, 0],
                [1, 0, 0, 0],
                [0, 0, 1, 0],
            ],
            dtype=tf.float32,
        )
        predictions = tf.constant(
            [
                [0.85, 0.12, 0.03, 0],
                [0, 0, 1, 0],
                [0.10, 0.045, 0.045, 0.81],
                [1, 0, 0, 0],
                [0.80, 0.10, 0.10, 0],
                [1, 0, 0, 0],
                [0.05, 0, 0.90, 0.05],
            ],
            dtype=tf.float32,
        )
        # Initialize
        hl_obj = self.initialize_vars("multiclass", 0.8)
        # Update
        self.update_obj_states(hl_obj, actuals, predictions)
        # Check results
        self.check_results(hl_obj, 0.2857143)

    def test_mc_5_classes(self):
<<<<<<< HEAD
        # TODO: fix this test. See https://github.com/tensorflow/addons/issues/1200
        return
=======
        self.skipTest("Failing. See https://github.com/tensorflow/addons/issues/1200")
>>>>>>> 376e5df5
        actuals = tf.constant(
            [
                [1, 0, 0, 0, 0],
                [0, 0, 0, 1, 0],
                [0, 0, 0, 0, 1],
                [0, 1, 0, 0, 0],
                [0, 0, 1, 0, 0],
                [0, 0, 1, 0, 0],
                [1, 0, 0, 0, 0],
                [0, 1, 0, 0, 0],
            ],
            dtype=tf.float32,
        )

        predictions = tf.constant(
            [
                [0.85, 0, 0.15, 0, 0],
                [0, 0, 0, 1, 0],
                [0, 1, 0, 0, 0],
                [0.05, 0.90, 0.04, 0, 0.01],
                [0.10, 0, 0.81, 0.09, 0],
                [0.10, 0.045, 0, 0.81, 0.045],
                [1, 0, 0, 0, 0],
                [0, 0.85, 0, 0, 0.15],
            ],
            dtype=tf.float32,
        )
        # Initialize
        hl_obj = self.initialize_vars("multiclass", 0.8)
        # Update
        self.update_obj_states(hl_obj, actuals, predictions)
        # Check results
        self.check_results(hl_obj, 0.25)

    def test_ml_4_classes(self):
<<<<<<< HEAD
        # TODO: fix this test. See https://github.com/tensorflow/addons/issues/1200
        return
=======
        self.skipTest("Failing. See https://github.com/tensorflow/addons/issues/1200")
>>>>>>> 376e5df5
        actuals = tf.constant(
            [[1, 0, 1, 0], [0, 1, 0, 1], [0, 0, 0, 1]], dtype=tf.float32
        )
        predictions = tf.constant(
            [
                [0.97, 0.56, 0.83, 0.77],
                [0.34, 0.95, 0.7, 0.89],
                [0.95, 0.45, 0.23, 0.56],
            ],
            dtype=tf.float32,
        )
        # Initialize
        hl_obj = self.initialize_vars("multilabel", 0.8)
        # Update
        self.update_obj_states(hl_obj, actuals, predictions)
        # Check results
        self.check_results(hl_obj, 0.16666667)

    def test_ml_5_classes(self):
<<<<<<< HEAD
        # TODO: fix this test. See https://github.com/tensorflow/addons/issues/1200
        return
=======
        self.skipTest("Failing. See https://github.com/tensorflow/addons/issues/1200")
>>>>>>> 376e5df5
        actuals = tf.constant(
            [
                [1, 0, 0, 0, 0],
                [0, 0, 1, 1, 0],
                [0, 1, 0, 1, 0],
                [0, 1, 1, 0, 0],
                [0, 0, 1, 1, 0],
                [0, 0, 1, 1, 0],
                [1, 0, 0, 0, 1],
                [0, 1, 1, 0, 0],
            ],
            dtype=tf.float32,
        )
        predictions = tf.constant(
            [
                [1, 0.75, 0.2, 0.55, 0],
                [0.65, 0.22, 0.97, 0.88, 0],
                [0, 1, 0, 1, 0],
                [0, 0.85, 0.9, 0.34, 0.5],
                [0.4, 0.65, 0.87, 0, 0.12],
                [0.66, 0.55, 1, 0.98, 0],
                [0.95, 0.34, 0.67, 0.65, 0.10],
                [0.45, 0.97, 0.89, 0.67, 0.46],
            ],
            dtype=tf.float32,
        )
        # Initialize
        hl_obj = self.initialize_vars("multilabel", 0.7)
        # Update
        self.update_obj_states(hl_obj, actuals, predictions)
        # Check results
        self.check_results(hl_obj, 0.075)

    def hamming_distance_test(self):
        actuals = tf.constant([1, 1, 0, 0, 1, 0, 1, 0, 0, 1], dtype=tf.int32)
        predictions = tf.constant([1, 0, 0, 0, 1, 0, 0, 1, 0, 1], dtype=tf.int32)
        test_result = hamming_distance(actuals, predictions)
        self.assertAllClose(0.3, test_result, atol=1e-5)

    # Keras model check
    def test_keras_model(self):
        model = tf.keras.Sequential()
        model.add(layers.Dense(64, activation="relu"))
        model.add(layers.Dense(3, activation="softmax"))
        h1 = HammingLoss(mode="multiclass")
        model.compile(
            optimizer="rmsprop", loss="categorical_crossentropy", metrics=[h1]
        )
        data = np.random.random((100, 10))
        labels = np.random.random((100, 3))
        model.fit(data, labels, epochs=1, batch_size=32, verbose=0)


if __name__ == "__main__":
    tf.test.main()<|MERGE_RESOLUTION|>--- conflicted
+++ resolved
@@ -40,12 +40,7 @@
         self.assertAllClose(value, self.evaluate(obj.result()), atol=1e-5)
 
     def test_mc_4_classes(self):
-<<<<<<< HEAD
-        # TODO: fix this test. See https://github.com/tensorflow/addons/issues/1200
-        return
-=======
         self.skipTest("Failing. See https://github.com/tensorflow/addons/issues/1200")
->>>>>>> 376e5df5
         actuals = tf.constant(
             [
                 [1, 0, 0, 0],
@@ -78,12 +73,7 @@
         self.check_results(hl_obj, 0.2857143)
 
     def test_mc_5_classes(self):
-<<<<<<< HEAD
-        # TODO: fix this test. See https://github.com/tensorflow/addons/issues/1200
-        return
-=======
         self.skipTest("Failing. See https://github.com/tensorflow/addons/issues/1200")
->>>>>>> 376e5df5
         actuals = tf.constant(
             [
                 [1, 0, 0, 0, 0],
@@ -119,12 +109,7 @@
         self.check_results(hl_obj, 0.25)
 
     def test_ml_4_classes(self):
-<<<<<<< HEAD
-        # TODO: fix this test. See https://github.com/tensorflow/addons/issues/1200
-        return
-=======
         self.skipTest("Failing. See https://github.com/tensorflow/addons/issues/1200")
->>>>>>> 376e5df5
         actuals = tf.constant(
             [[1, 0, 1, 0], [0, 1, 0, 1], [0, 0, 0, 1]], dtype=tf.float32
         )
@@ -144,12 +129,7 @@
         self.check_results(hl_obj, 0.16666667)
 
     def test_ml_5_classes(self):
-<<<<<<< HEAD
-        # TODO: fix this test. See https://github.com/tensorflow/addons/issues/1200
-        return
-=======
         self.skipTest("Failing. See https://github.com/tensorflow/addons/issues/1200")
->>>>>>> 376e5df5
         actuals = tf.constant(
             [
                 [1, 0, 0, 0, 0],
