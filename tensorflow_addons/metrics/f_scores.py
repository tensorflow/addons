# Copyright 2019 The TensorFlow Authors. All Rights Reserved.
#
# Licensed under the Apache License, Version 2.0 (the "License");
# you may not use this file except in compliance with the License.
# You may obtain a copy of the License at
#
#     http://www.apache.org/licenses/LICENSE-2.0
#
# Unless required by applicable law or agreed to in writing, software
# distributed under the License is distributed on an "AS IS" BASIS,
# WITHOUT WARRANTIES OR CONDITIONS OF ANY KIND, either express or implied.
# See the License for the specific language governing permissions and
# limitations under the License.
# ==============================================================================
"""Implements F scores."""

import tensorflow as tf


@tf.keras.utils.register_keras_serializable(package='Addons')
class FBetaScore(tf.keras.metrics.Metric):
    """Computes F-Beta score.

    It is the weighted harmonic mean of precision
    and recall. Output range is [0, 1]. Works for
    both multi-class and multi-label classification.

    F-Beta = (1 + beta^2) * (prec * recall) / ((beta^2 * prec) + recall)

    Args:
        num_classes: Number of unique classes in the dataset.
        average: Type of averaging to be performed on data.
            Acceptable values are `None`, `micro`, `macro` and
            `weighted`. Default value is None.
        beta: Determines the weight of precision and recall
            in harmonic mean. Determines the weight given to the
            precision and recall. Default value is 1.
        threshold: Elements of `y_pred` greater than threshold are
            converted to be 1, and the rest 0. If threshold is
            None, the argmax is converted to 1, and the rest 0.

    Returns:
        F-Beta Score: float

    Raises:
        ValueError: If the `average` has values other than
        [None, micro, macro, weighted].

        ValueError: If the `beta` value is less than or equal
        to 0.

    `average` parameter behavior:
        None: Scores for each class are returned

        micro: True positivies, false positives and
            false negatives are computed globally.

        macro: True positivies, false positives and
            false negatives are computed for each class
            and their unweighted mean is returned.

        weighted: Metrics are computed for each class
            and returns the mean weighted by the
            number of true instances in each class.
    """

    def __init__(self,
                 num_classes,
                 average=None,
                 beta=1.0,
                 threshold=None,
                 name='fbeta_score',
                 dtype=tf.float32):
        super().__init__(name=name)

        if average not in (None, 'micro', 'macro', 'weighted'):
            raise ValueError("Unknown average type. Acceptable values "
                             "are: [None, micro, macro, weighted]")

        if not isinstance(beta, float):
            raise TypeError("The value of beta should be a python float")

        if beta <= 0.0:
            raise ValueError("beta value should be greater than zero")

        if threshold is not None:
            if not isinstance(threshold, float):
                raise TypeError(
                    "The value of threshold should be a python float")
            if threshold > 1.0 or threshold <= 0.0:
                raise ValueError("threshold should be between 0 and 1")

        self.num_classes = num_classes
        self.average = average
        self.beta = beta
        self.threshold = threshold
        self.axis = None
        self.init_shape = []

        if self.average != 'micro':
            self.axis = 0
            self.init_shape = [self.num_classes]

        def _zero_wt_init(name):
            return self.add_weight(
                name,
                shape=self.init_shape,
                initializer='zeros',
                dtype=self.dtype)

        self.true_positives = _zero_wt_init('true_positives')
        self.false_positives = _zero_wt_init('false_positives')
        self.false_negatives = _zero_wt_init('false_negatives')
        self.weights_intermediate = _zero_wt_init('weights_intermediate')

    # TODO: Add sample_weight support, currently it is
    # ignored during calculations.
    def update_state(self, y_true, y_pred, sample_weight=None):
        if self.threshold is None:
            threshold = tf.reduce_max(y_pred, axis=-1, keepdims=True)
            # make sure [0, 0, 0] doesn't become [1, 1, 1]
            # Use abs(x) > eps, instead of x != 0 to check for zero
            y_pred = tf.logical_and(y_pred >= threshold,
                                    tf.abs(y_pred) > 1e-12)
        else:
            y_pred = y_pred > self.threshold

        y_true = tf.cast(y_true, tf.int32)
        y_pred = tf.cast(y_pred, tf.int32)

        def _count_non_zero(val):
            non_zeros = tf.math.count_nonzero(val, axis=self.axis)
            return tf.cast(non_zeros, self.dtype)

        self.true_positives.assign_add(_count_non_zero(y_pred * y_true))
        self.false_positives.assign_add(_count_non_zero(y_pred * (y_true - 1)))
        self.false_negatives.assign_add(_count_non_zero((y_pred - 1) * y_true))
        self.weights_intermediate.assign_add(_count_non_zero(y_true))

    def result(self):
        precision = tf.math.divide_no_nan(
            self.true_positives, self.true_positives + self.false_positives)
        recall = tf.math.divide_no_nan(
            self.true_positives, self.true_positives + self.false_negatives)

        mul_value = precision * recall
        add_value = (tf.math.square(self.beta) * precision) + recall
        mean = (tf.math.divide_no_nan(mul_value, add_value))
        f1_score = mean * (1 + tf.math.square(self.beta))

        if self.average == 'weighted':
            weights = tf.math.divide_no_nan(
                self.weights_intermediate,
                tf.reduce_sum(self.weights_intermediate))
            f1_score = tf.reduce_sum(f1_score * weights)

        elif self.average is not None:  # [micro, macro]
            f1_score = tf.reduce_mean(f1_score)

        return f1_score

    def get_config(self):
        """Returns the serializable config of the metric."""

        config = {
            "num_classes": self.num_classes,
            "average": self.average,
            "beta": self.beta,
        }

        if self.threshold is not None:
            config["threshold"] = self.threshold

<<<<<<< HEAD
        base_config = super(FBetaScore, self).get_config()
        return {**base_config, **config}
=======
        base_config = super().get_config()
        return dict(list(base_config.items()) + list(config.items()))
>>>>>>> cb68a272

    def reset_states(self):
        self.true_positives.assign(tf.zeros(self.init_shape, self.dtype))
        self.false_positives.assign(tf.zeros(self.init_shape, self.dtype))
        self.false_negatives.assign(tf.zeros(self.init_shape, self.dtype))
        self.weights_intermediate.assign(tf.zeros(self.init_shape, self.dtype))


@tf.keras.utils.register_keras_serializable(package='Addons')
class F1Score(FBetaScore):
    """Computes F-1 Score.

    It is the harmonic mean of precision and recall.
    Output range is [0, 1]. Works for both multi-class
    and multi-label classification.

    F-1 = 2 * (precision * recall) / (precision + recall)

    Args:
        num_classes: Number of unique classes in the dataset.
        average: Type of averaging to be performed on data.
            Acceptable values are `None`, `micro`, `macro`
            and `weighted`. Default value is None.
        threshold: Elements of `y_pred` above threshold are
            considered to be 1, and the rest 0. If threshold is
            None, the argmax is converted to 1, and the rest 0.

    Returns:
        F-1 Score: float

    Raises:
        ValueError: If the `average` has values other than
        [None, micro, macro, weighted].

    `average` parameter behavior:
        None: Scores for each class are returned

        micro: True positivies, false positives and
            false negatives are computed globally.

        macro: True positivies, false positives and
            false negatives are computed for each class
            and their unweighted mean is returned.

        weighted: Metrics are computed for each class
            and returns the mean weighted by the
            number of true instances in each class.
    """

    def __init__(self,
                 num_classes,
                 average=None,
                 threshold=None,
                 name='f1_score',
                 dtype=tf.float32):
        super().__init__(
            num_classes, average, 1.0, threshold, name=name, dtype=dtype)

    def get_config(self):
        base_config = super().get_config()
        del base_config["beta"]
        return base_config<|MERGE_RESOLUTION|>--- conflicted
+++ resolved
@@ -171,13 +171,8 @@
         if self.threshold is not None:
             config["threshold"] = self.threshold
 
-<<<<<<< HEAD
-        base_config = super(FBetaScore, self).get_config()
+        base_config = super().get_config()
         return {**base_config, **config}
-=======
-        base_config = super().get_config()
-        return dict(list(base_config.items()) + list(config.items()))
->>>>>>> cb68a272
 
     def reset_states(self):
         self.true_positives.assign(tf.zeros(self.init_shape, self.dtype))
