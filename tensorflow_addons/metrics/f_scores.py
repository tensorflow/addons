# Copyright 2019 The TensorFlow Authors. All Rights Reserved.
#
# Licensed under the Apache License, Version 2.0 (the "License");
# you may not use this file except in compliance with the License.
# You may obtain a copy of the License at
#
#     http://www.apache.org/licenses/LICENSE-2.0
#
# Unless required by applicable law or agreed to in writing, software
# distributed under the License is distributed on an "AS IS" BASIS,
# WITHOUT WARRANTIES OR CONDITIONS OF ANY KIND, either express or implied.
# See the License for the specific language governing permissions and
# limitations under the License.
# ==============================================================================
"""Implements F scores."""

import tensorflow as tf
from typeguard import typechecked

<<<<<<< HEAD
from tensorflow_addons.utils.types import FloatTensorLike, Number, AcceptableDTypes
from typing import Optional
=======
from tensorflow_addons.utils import types
>>>>>>> 895767ce


@tf.keras.utils.register_keras_serializable(package="Addons")
class FBetaScore(tf.keras.metrics.Metric):
    """Computes F-Beta score.

    It is the weighted harmonic mean of precision
    and recall. Output range is [0, 1]. Works for
    both multi-class and multi-label classification.

    F-Beta = (1 + beta^2) * (prec * recall) / ((beta^2 * prec) + recall)

    Args:
        num_classes: Number of unique classes in the dataset.
        average: Type of averaging to be performed on data.
            Acceptable values are `None`, `micro`, `macro` and
            `weighted`. Default value is None.
        beta: Determines the weight of precision and recall
            in harmonic mean. Determines the weight given to the
            precision and recall. Default value is 1.
        threshold: Elements of `y_pred` greater than threshold are
            converted to be 1, and the rest 0. If threshold is
            None, the argmax is converted to 1, and the rest 0.

    Returns:
        F-Beta Score: float

    Raises:
        ValueError: If the `average` has values other than
        [None, micro, macro, weighted].

        ValueError: If the `beta` value is less than or equal
        to 0.

    `average` parameter behavior:
        None: Scores for each class are returned

        micro: True positivies, false positives and
            false negatives are computed globally.

        macro: True positivies, false positives and
            false negatives are computed for each class
            and their unweighted mean is returned.

        weighted: Metrics are computed for each class
            and returns the mean weighted by the
            number of true instances in each class.
    """

    @typechecked
    def __init__(
        self,
<<<<<<< HEAD
        num_classes: Number,
        average: Optional[str] = None,
        beta: FloatTensorLike = 1.0,
        threshold: Optional[FloatTensorLike] = None,
        name: str = "fbeta_score",
        dtype: AcceptableDTypes = None,
        **kwargs
=======
        num_classes,
        average=None,
        beta=1.0,
        threshold=None,
        name="fbeta_score",
        dtype: types.AcceptableDTypes = None,
>>>>>>> 895767ce
    ):
        super().__init__(name=name, dtype=dtype)

        if average not in (None, "micro", "macro", "weighted"):
            raise ValueError(
                "Unknown average type. Acceptable values "
                "are: [None, micro, macro, weighted]"
            )

        if not isinstance(beta, float):
            raise TypeError("The value of beta should be a python float")

        if beta <= 0.0:
            raise ValueError("beta value should be greater than zero")

        if threshold is not None:
            if not isinstance(threshold, float):
                raise TypeError("The value of threshold should be a python float")
            if threshold > 1.0 or threshold <= 0.0:
                raise ValueError("threshold should be between 0 and 1")

        self.num_classes = num_classes
        self.average = average
        self.beta = beta
        self.threshold = threshold
        self.axis = None
        self.init_shape = []

        if self.average != "micro":
            self.axis = 0
            self.init_shape = [self.num_classes]

        def _zero_wt_init(name):
            return self.add_weight(
                name, shape=self.init_shape, initializer="zeros", dtype=self.dtype
            )

        self.true_positives = _zero_wt_init("true_positives")
        self.false_positives = _zero_wt_init("false_positives")
        self.false_negatives = _zero_wt_init("false_negatives")
        self.weights_intermediate = _zero_wt_init("weights_intermediate")

    # TODO: Add sample_weight support, currently it is
    # ignored during calculations.
    def update_state(self, y_true, y_pred, sample_weight=None):
        if self.threshold is None:
            threshold = tf.reduce_max(y_pred, axis=-1, keepdims=True)
            # make sure [0, 0, 0] doesn't become [1, 1, 1]
            # Use abs(x) > eps, instead of x != 0 to check for zero
            y_pred = tf.logical_and(y_pred >= threshold, tf.abs(y_pred) > 1e-12)
        else:
            y_pred = y_pred > self.threshold

        y_true = tf.cast(y_true, tf.int32)
        y_pred = tf.cast(y_pred, tf.int32)

        def _count_non_zero(val):
            non_zeros = tf.math.count_nonzero(val, axis=self.axis)
            return tf.cast(non_zeros, self.dtype)

        self.true_positives.assign_add(_count_non_zero(y_pred * y_true))
        self.false_positives.assign_add(_count_non_zero(y_pred * (y_true - 1)))
        self.false_negatives.assign_add(_count_non_zero((y_pred - 1) * y_true))
        self.weights_intermediate.assign_add(_count_non_zero(y_true))

    def result(self):
        precision = tf.math.divide_no_nan(
            self.true_positives, self.true_positives + self.false_positives
        )
        recall = tf.math.divide_no_nan(
            self.true_positives, self.true_positives + self.false_negatives
        )

        mul_value = precision * recall
        add_value = (tf.math.square(self.beta) * precision) + recall
        mean = tf.math.divide_no_nan(mul_value, add_value)
        f1_score = mean * (1 + tf.math.square(self.beta))

        if self.average == "weighted":
            weights = tf.math.divide_no_nan(
                self.weights_intermediate, tf.reduce_sum(self.weights_intermediate)
            )
            f1_score = tf.reduce_sum(f1_score * weights)

        elif self.average is not None:  # [micro, macro]
            f1_score = tf.reduce_mean(f1_score)

        return f1_score

    def get_config(self):
        """Returns the serializable config of the metric."""

        config = {
            "num_classes": self.num_classes,
            "average": self.average,
            "beta": self.beta,
        }

        if self.threshold is not None:
            config["threshold"] = self.threshold

        base_config = super().get_config()
        return {**base_config, **config}

    def reset_states(self):
        self.true_positives.assign(tf.zeros(self.init_shape, self.dtype))
        self.false_positives.assign(tf.zeros(self.init_shape, self.dtype))
        self.false_negatives.assign(tf.zeros(self.init_shape, self.dtype))
        self.weights_intermediate.assign(tf.zeros(self.init_shape, self.dtype))


@tf.keras.utils.register_keras_serializable(package="Addons")
class F1Score(FBetaScore):
    """Computes F-1 Score.

    It is the harmonic mean of precision and recall.
    Output range is [0, 1]. Works for both multi-class
    and multi-label classification.

    F-1 = 2 * (precision * recall) / (precision + recall)

    Args:
        num_classes: Number of unique classes in the dataset.
        average: Type of averaging to be performed on data.
            Acceptable values are `None`, `micro`, `macro`
            and `weighted`. Default value is None.
        threshold: Elements of `y_pred` above threshold are
            considered to be 1, and the rest 0. If threshold is
            None, the argmax is converted to 1, and the rest 0.

    Returns:
        F-1 Score: float

    Raises:
        ValueError: If the `average` has values other than
        [None, micro, macro, weighted].

    `average` parameter behavior:
        None: Scores for each class are returned

        micro: True positivies, false positives and
            false negatives are computed globally.

        macro: True positivies, false positives and
            false negatives are computed for each class
            and their unweighted mean is returned.

        weighted: Metrics are computed for each class
            and returns the mean weighted by the
            number of true instances in each class.
    """

    @typechecked
    def __init__(
        self,
<<<<<<< HEAD
        num_classes: Number,
        average: str = None,
        threshold: Optional[FloatTensorLike] = None,
        name: str = "f1_score",
        dtype: AcceptableDTypes = None,
        **kwargs
=======
        num_classes,
        average=None,
        threshold=None,
        name="f1_score",
        dtype: types.AcceptableDTypes = None,
>>>>>>> 895767ce
    ):
        super().__init__(num_classes, average, 1.0, threshold, name=name, dtype=dtype)

    def get_config(self):
        base_config = super().get_config()
        del base_config["beta"]
        return base_config<|MERGE_RESOLUTION|>--- conflicted
+++ resolved
@@ -17,12 +17,8 @@
 import tensorflow as tf
 from typeguard import typechecked
 
-<<<<<<< HEAD
-from tensorflow_addons.utils.types import FloatTensorLike, Number, AcceptableDTypes
+from tensorflow_addons.utils.types import AcceptableDTypes, FloatTensorLike
 from typing import Optional
-=======
-from tensorflow_addons.utils import types
->>>>>>> 895767ce
 
 
 @tf.keras.utils.register_keras_serializable(package="Addons")
@@ -75,22 +71,13 @@
     @typechecked
     def __init__(
         self,
-<<<<<<< HEAD
-        num_classes: Number,
+        num_classes: FloatTensorLike,
         average: Optional[str] = None,
         beta: FloatTensorLike = 1.0,
         threshold: Optional[FloatTensorLike] = None,
         name: str = "fbeta_score",
         dtype: AcceptableDTypes = None,
         **kwargs
-=======
-        num_classes,
-        average=None,
-        beta=1.0,
-        threshold=None,
-        name="fbeta_score",
-        dtype: types.AcceptableDTypes = None,
->>>>>>> 895767ce
     ):
         super().__init__(name=name, dtype=dtype)
 
@@ -246,20 +233,12 @@
     @typechecked
     def __init__(
         self,
-<<<<<<< HEAD
-        num_classes: Number,
+        num_classes: FloatTensorLike,
         average: str = None,
         threshold: Optional[FloatTensorLike] = None,
         name: str = "f1_score",
         dtype: AcceptableDTypes = None,
         **kwargs
-=======
-        num_classes,
-        average=None,
-        threshold=None,
-        name="f1_score",
-        dtype: types.AcceptableDTypes = None,
->>>>>>> 895767ce
     ):
         super().__init__(num_classes, average, 1.0, threshold, name=name, dtype=dtype)
 
