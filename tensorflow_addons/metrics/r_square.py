# Copyright 2019 The TensorFlow Authors. All Rights Reserved.
#
# Licensed under the Apache License, Version 2.0 (the "License");
# you may not use this file except in compliance with the License.
# You may obtain a copy of the License at
#
#     http://www.apache.org/licenses/LICENSE-2.0
#
# Unless required by applicable law or agreed to in writing, software
# distributed under the License is distributed on an "AS IS" BASIS,
# WITHOUT WARRANTIES OR CONDITIONS OF ANY KIND, either express or implied.
# See the License for the specific language governing permissions and
# limitations under the License.
# ==============================================================================
"""Implements R^2 scores."""

import warnings

import tensorflow as tf
from tensorflow.keras.metrics import Metric

from typeguard import typechecked
from tensorflow_addons.utils.types import AcceptableDTypes


class RSquare(Metric):
    """Compute R^2 score.

     This is also called as coefficient of determination.
     It tells how close are data to the fitted regression line.

     - Highest score can be 1.0 and it indicates that the predictors
       perfectly accounts for variation in the target.
     - Score 0.0 indicates that the predictors do not
       account for variation in the target.
     - It can also be negative if the model is worse.

     Usage:

<<<<<<< HEAD
    >>> actuals = tf.constant([1, 4, 3], dtype=tf.float32)
    >>> preds = tf.constant([2, 4, 4], dtype=tf.float32)
    >>> ans = tfa.metrics.RSquare()
    >>> ans.update_state(actuals, preds)
    >>> ans.result()
    <tf.Tensor: shape=(), dtype=float32, numpy=0.57142866>
     
    """
    
    def __init__(self, name='r_square', dtype=tf.float32):
        super(RSquare, self).__init__(name=name, dtype=dtype)
=======
    @typechecked
    def __init__(
        self, name: str = "r_square", dtype: AcceptableDTypes = None, **kwargs
    ):
        super().__init__(name=name, dtype=dtype)
>>>>>>> d0563801
        self.squared_sum = self.add_weight("squared_sum", initializer="zeros")
        self.sum = self.add_weight("sum", initializer="zeros")
        self.res = self.add_weight("residual", initializer="zeros")
        self.count = self.add_weight("count", initializer="zeros")

    def update_state(self, y_true, y_pred, sample_weight=None):
        if sample_weight is not None:
            warnings.warn(
                "`sample_weight` is not None. Be aware that RSquare "
                "does not take `sample_weight` into account when computing the metric "
                "value."
            )
        y_true = tf.convert_to_tensor(y_true, tf.float32)
        y_pred = tf.convert_to_tensor(y_pred, tf.float32)
        self.squared_sum.assign_add(tf.reduce_sum(y_true ** 2))
        self.sum.assign_add(tf.reduce_sum(y_true))
        self.res.assign_add(tf.reduce_sum(tf.square(tf.subtract(y_true, y_pred))))
        self.count.assign_add(tf.cast(tf.shape(y_true)[0], tf.float32))

    def result(self):
        mean = self.sum / self.count
        total = self.squared_sum - 2 * self.sum * mean + self.count * mean ** 2
        return 1 - (self.res / total)

    def reset_states(self):
        # The state of the metric will be reset at the start of each epoch.
        self.squared_sum.assign(0.0)
        self.sum.assign(0.0)
        self.res.assign(0.0)
        self.count.assign(0.0)<|MERGE_RESOLUTION|>--- conflicted
+++ resolved
@@ -37,7 +37,6 @@
 
      Usage:
 
-<<<<<<< HEAD
     >>> actuals = tf.constant([1, 4, 3], dtype=tf.float32)
     >>> preds = tf.constant([2, 4, 4], dtype=tf.float32)
     >>> ans = tfa.metrics.RSquare()
@@ -47,15 +46,11 @@
      
     """
     
-    def __init__(self, name='r_square', dtype=tf.float32):
-        super(RSquare, self).__init__(name=name, dtype=dtype)
-=======
     @typechecked
     def __init__(
         self, name: str = "r_square", dtype: AcceptableDTypes = None, **kwargs
     ):
         super().__init__(name=name, dtype=dtype)
->>>>>>> d0563801
         self.squared_sum = self.add_weight("squared_sum", initializer="zeros")
         self.sum = self.add_weight("sum", initializer="zeros")
         self.res = self.add_weight("residual", initializer="zeros")
