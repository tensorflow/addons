--- conflicted
+++ resolved
@@ -16,11 +16,8 @@
 from typing import Tuple
 
 import tensorflow as tf
-<<<<<<< HEAD
 
-=======
 from tensorflow.keras import backend as K
->>>>>>> 151e2f72
 from tensorflow.keras.metrics import Metric
 from tensorflow.python.ops import weights_broadcast_ops
 
