--- conflicted
+++ resolved
@@ -59,14 +59,6 @@
     model.compile('sgd', loss='mse')
     ```
     """
-<<<<<<< HEAD
-    
-    def __init__(self,
-                 num_classes,
-                 name='cohen_kappa',
-                 weightage=None,
-                 dtype=None):
-=======
 
     @typechecked
     def __init__(
@@ -79,7 +71,6 @@
         dtype: AcceptableDTypes = None,
         **kwargs
     ):
->>>>>>> d0563801
         """Creates a `CohenKappa` instance.
 
         Args:
