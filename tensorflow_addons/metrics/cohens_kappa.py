# Copyright 2019 The TensorFlow Authors. All Rights Reserved.
#
# Licensed under the Apache License, Version 2.0 (the "License");
# you may not use this file except in compliance with the License.
# You may obtain a copy of the License at
#
#     http://www.apache.org/licenses/LICENSE-2.0
#
# Unless required by applicable law or agreed to in writing, software
# distributed under the License is distributed on an "AS IS" BASIS,
# WITHOUT WARRANTIES OR CONDITIONS OF ANY KIND, either express or implied.
# See the License for the specific language governing permissions and
# limitations under the License.
# ==============================================================================
"""Implements Cohen's Kappa."""

import tensorflow as tf
import numpy as np
import tensorflow.keras.backend as K
from tensorflow.keras.metrics import Metric
<<<<<<< HEAD
from tensorflow_addons.utils.types import Number, AcceptableDTypes

from typeguard import typechecked
from typing import Optional
=======
from tensorflow_addons.utils import types
from typeguard import typechecked
>>>>>>> a1898300


@tf.keras.utils.register_keras_serializable(package='Addons')
class CohenKappa(Metric):
    """Computes Kappa score between two raters.

    The score lies in the range [-1, 1]. A score of -1 represents
    complete disagreement between two raters whereas a score of 1
    represents complete agreement between the two raters.
    A score of 0 means agreement by chance.

    Note: As of now, this implementation considers all labels
    while calculating the Cohen's Kappa score.

    Usage:

    ```python
    actuals = np.array([4, 4, 3, 4, 2, 4, 1, 1], dtype=np.int32)
    preds = np.array([4, 4, 3, 4, 4, 2, 1, 1], dtype=np.int32)
    weights = np.array([1, 1, 2, 5, 10, 2, 3, 3], dtype=np.int32)

    m = tfa.metrics.CohenKappa(num_classes=5)
    m.update_state(actuals, preds)
    print('Final result: ', m.result().numpy()) # Result: 0.61904764

    # To use this with weights, sample_weight argument can be used.
    m = tfa.metrics.CohenKappa(num_classes=5)
    m.update_state(actuals, preds, sample_weight=weights)
    print('Final result: ', m.result().numpy()) # Result: 0.37209308
    ```

    Usage with tf.keras API:

    ```python
    model = tf.keras.models.Model(inputs, outputs)
    model.add_metric(tfa.metrics.CohenKappa(num_classes=5)(outputs))
    model.compile('sgd', loss='mse')
    ```
    """

    @typechecked
    def __init__(self,
<<<<<<< HEAD
                 num_classes: Number,
                 name: str = 'cohen_kappa',
                 weightage: Optional[str] = None,
                 dtype: AcceptableDTypes = None,
                 **kwargs):
=======
                 num_classes,
                 name='cohen_kappa',
                 weightage=None,
                 dtype: types.AcceptableDTypes = None):
>>>>>>> a1898300
        """Creates a `CohenKappa` instance.

        Args:
          num_classes: Number of unique classes in your dataset.
          name: (Optional) String name of the metric instance.
          weightage: (Optional) Weighting to be considered for calculating
            kappa statistics. A valid value is one of
            [None, 'linear', 'quadratic']. Defaults to `None`.
          dtype: (Optional) Data type of the metric result.
            Defaults to `None`.

        Raises:
          ValueError: If the value passed for `weightage` is invalid
            i.e. not any one of [None, 'linear', 'quadratic']
        """
        super().__init__(name=name, dtype=dtype)

        if weightage not in (None, 'linear', 'quadratic'):
            raise ValueError("Unknown kappa weighting type.")

        self.weightage = weightage
        self.num_classes = num_classes
        self.conf_mtx = self.add_weight(
            'conf_mtx',
            shape=(self.num_classes, self.num_classes),
            initializer=tf.keras.initializers.zeros,
            dtype=tf.float32)

    def update_state(self, y_true, y_pred, sample_weight=None):
        """Accumulates the confusion matrix condition statistics.

        Args:
          y_true: Labels assigned by the first annotator with shape
            `[num_samples,]`.
          y_pred: Labels assigned by the second annotator with shape
            `[num_samples,]`. The kappa statistic is symmetric,
            so swapping `y_true` and `y_pred` doesn't change the value.
          sample_weight (optional): for weighting labels in confusion matrix
            Defaults to `None`. The dtype for weights should be the same
            as the dtype for confusion matrix. For more details,
            please check `tf.math.confusion_matrix`.

        Returns:
          Update op.
        """
        y_true = tf.cast(y_true, dtype=tf.int64)
        y_pred = tf.cast(y_pred, dtype=tf.int64)

        if y_true.shape != y_pred.shape:
            raise ValueError(
                "Number of samples in `y_true` and `y_pred` are different")

        # compute the new values of the confusion matrix
        new_conf_mtx = tf.math.confusion_matrix(
            labels=y_true,
            predictions=y_pred,
            num_classes=self.num_classes,
            weights=sample_weight,
            dtype=tf.float32)

        # update the values in the original confusion matrix
        return self.conf_mtx.assign_add(new_conf_mtx)

    def result(self):
        nb_ratings = tf.shape(self.conf_mtx)[0]
        weight_mtx = tf.ones([nb_ratings, nb_ratings], dtype=tf.float32)

        # 2. Create a weight matrix
        if self.weightage is None:
            diagonal = tf.zeros([nb_ratings], dtype=tf.float32)
            weight_mtx = tf.linalg.set_diag(weight_mtx, diagonal=diagonal)
        else:
            weight_mtx += tf.cast(tf.range(nb_ratings), dtype=tf.float32)
            weight_mtx = tf.cast(weight_mtx, dtype=self.dtype)

            if self.weightage == 'linear':
                weight_mtx = tf.abs(weight_mtx - tf.transpose(weight_mtx))
            else:
                weight_mtx = tf.pow((weight_mtx - tf.transpose(weight_mtx)), 2)

        weight_mtx = tf.cast(weight_mtx, dtype=self.dtype)

        # 3. Get counts
        actual_ratings_hist = tf.reduce_sum(self.conf_mtx, axis=1)
        pred_ratings_hist = tf.reduce_sum(self.conf_mtx, axis=0)

        # 4. Get the outer product
        out_prod = pred_ratings_hist[..., None] * actual_ratings_hist[None, ...]

        # 5. Normalize the confusion matrix and outer product
        conf_mtx = self.conf_mtx / tf.reduce_sum(self.conf_mtx)
        out_prod = out_prod / tf.reduce_sum(out_prod)

        conf_mtx = tf.cast(conf_mtx, dtype=self.dtype)
        out_prod = tf.cast(out_prod, dtype=self.dtype)

        # 6. Calculate Kappa score
        numerator = tf.reduce_sum(conf_mtx * weight_mtx)
        denominator = tf.reduce_sum(out_prod * weight_mtx)
        return tf.cond(
            tf.math.is_nan(denominator),
            true_fn=lambda: 0.0,
            false_fn=lambda: 1 - (numerator / denominator))

    def get_config(self):
        """Returns the serializable config of the metric."""

        config = {
            "num_classes": self.num_classes,
            "weightage": self.weightage,
        }
        base_config = super().get_config()
        return {**base_config, **config}

    def reset_states(self):
        """Resets all of the metric state variables."""

        for v in self.variables:
            K.set_value(
                v,
                np.zeros((self.num_classes, self.num_classes),
                         v.dtype.as_numpy_dtype))<|MERGE_RESOLUTION|>--- conflicted
+++ resolved
@@ -18,15 +18,10 @@
 import numpy as np
 import tensorflow.keras.backend as K
 from tensorflow.keras.metrics import Metric
-<<<<<<< HEAD
-from tensorflow_addons.utils.types import Number, AcceptableDTypes
+from tensorflow_addons.utils.types import AcceptableDTypes, FloatTensorLike
 
 from typeguard import typechecked
 from typing import Optional
-=======
-from tensorflow_addons.utils import types
-from typeguard import typechecked
->>>>>>> a1898300
 
 
 @tf.keras.utils.register_keras_serializable(package='Addons')
@@ -69,18 +64,11 @@
 
     @typechecked
     def __init__(self,
-<<<<<<< HEAD
-                 num_classes: Number,
+                 num_classes: FloatTensorLike,
                  name: str = 'cohen_kappa',
                  weightage: Optional[str] = None,
                  dtype: AcceptableDTypes = None,
                  **kwargs):
-=======
-                 num_classes,
-                 name='cohen_kappa',
-                 weightage=None,
-                 dtype: types.AcceptableDTypes = None):
->>>>>>> a1898300
         """Creates a `CohenKappa` instance.
 
         Args:
