--- conflicted
+++ resolved
@@ -22,12 +22,7 @@
 @test_utils.run_all_in_graph_and_eager_modes
 class MultiLabelConfusionMatrixTest(tf.test.TestCase):
     def test_config(self):
-<<<<<<< HEAD
-        # TODO: Fix this test. See https://github.com/tensorflow/addons/issues/1204
-        return
-=======
         self.skipTest("Failing. See https://github.com/tensorflow/addons/issues/1204")
->>>>>>> 376e5df5
         mcm_obj = MultiLabelConfusionMatrix(num_classes=3)
         self.assertEqual(mcm_obj.num_classes, 3)
         self.assertEqual(mcm_obj.dtype, tf.int32)
