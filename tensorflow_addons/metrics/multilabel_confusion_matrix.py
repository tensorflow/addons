--- conflicted
+++ resolved
@@ -135,13 +135,8 @@
         config = {
             "num_classes": self.num_classes,
         }
-<<<<<<< HEAD
-        base_config = super(MultiLabelConfusionMatrix, self).get_config()
+        base_config = super().get_config()
         return {**base_config, **config}
-=======
-        base_config = super().get_config()
-        return dict(list(base_config.items()) + list(config.items()))
->>>>>>> cb68a272
 
     def reset_states(self):
         self.true_positives.assign(np.zeros(self.num_classes), np.int32)
