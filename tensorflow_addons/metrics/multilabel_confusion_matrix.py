# Copyright 2019 The TensorFlow Authors. All Rights Reserved.
#
# Licensed under the Apache License, Version 2.0 (the "License");
# you may not use this file except in compliance with the License.
# You may obtain a copy of the License at
#
#     http://www.apache.org/licenses/LICENSE-2.0
#
# Unless required by applicable law or agreed to in writing, software
# distributed under the License is distributed on an "AS IS" BASIS,
# WITHOUT WARRANTIES OR CONDITIONS OF ANY KIND, either express or implied.
# See the License for the specific language governing permissions and
# limitations under the License.
# ==============================================================================
"""Implements Multi-label confusion matrix scores."""

import warnings

import tensorflow as tf
from tensorflow.keras.metrics import Metric
import numpy as np

from typeguard import typechecked
from tensorflow_addons.utils.types import AcceptableDTypes, FloatTensorLike


class MultiLabelConfusionMatrix(Metric):
    """Computes Multi-label confusion matrix.

    Class-wise confusion matrix is computed for the
    evaluation of classification.

    If multi-class input is provided, it will be treated
    as multilabel data.

    Consider classification problem with two classes
    (i.e num_classes=2).

    Resultant matrix `M` will be in the shape of (num_classes, 2, 2).

    Every class `i` has a dedicated 2*2 matrix that contains:

    - true negatives for class i in M(0,0)
    - false positives for class i in M(0,1)
    - false negatives for class i in M(1,0)
    - true positives for class i in M(1,1)

    Usage:
    
    # multilabel confusion matrix
    >>> y_true = tf.constant([[1, 0, 1], [0, 1, 0]], dtype=tf.int32)
    >>> y_pred = tf.constant([[1, 0, 0],[0, 1, 1]], dtype=tf.int32)
    >>> output = tfa.metrics.MultiLabelConfusionMatrix(num_classes=3)
    >>> output.update_state(y_true, y_pred)
    >>> output.result()
    <tf.Tensor: shape=(3, 2, 2), dtype=int32, numpy=
    array([[[1, 0], [0, 1]], [[1, 0], [0, 1]], [[0, 1],
    [1, 0]]], dtype=int32)>

    # if multiclass input is provided
    >>> y_true = tf.constant([[1, 0, 0], [0, 1, 0]], dtype=tf.int32)
    >>> y_pred = tf.constant([[1, 0, 0],[0, 0, 1]], dtype=tf.int32)
    >>> output = tfa.metrics.MultiLabelConfusionMatrix(num_classes=3)
    >>> output.update_state(y_true, y_pred)
    >>> output.result()
    <tf.Tensor: shape=(3, 2, 2), dtype=int32, numpy=
    array([[[1, 0], [0, 1]], [[1, 0], [1, 0]], [[1, 1], [0, 0]]], 
    dtype=int32)>
    
    """
<<<<<<< HEAD
    
    def __init__(self,
                 num_classes,
                 name='Multilabel_confusion_matrix',
                 dtype=tf.int32):
        super(MultiLabelConfusionMatrix, self).__init__(name=name, dtype=dtype)
=======

    @typechecked
    def __init__(
        self,
        num_classes: FloatTensorLike,
        name: str = "Multilabel_confusion_matrix",
        dtype: AcceptableDTypes = None,
        **kwargs
    ):
        super().__init__(name=name, dtype=dtype)
>>>>>>> d0563801
        self.num_classes = num_classes
        self.true_positives = self.add_weight(
            "true_positives",
            shape=[self.num_classes],
            initializer="zeros",
            dtype=self.dtype,
        )
        self.false_positives = self.add_weight(
            "false_positives",
            shape=[self.num_classes],
            initializer="zeros",
            dtype=self.dtype,
        )
        self.false_negatives = self.add_weight(
            "false_negatives",
            shape=[self.num_classes],
            initializer="zeros",
            dtype=self.dtype,
        )
        self.true_negatives = self.add_weight(
            "true_negatives",
            shape=[self.num_classes],
            initializer="zeros",
            dtype=self.dtype,
        )

    def update_state(self, y_true, y_pred, sample_weight=None):
        if sample_weight is not None:
            warnings.warn(
                "`sample_weight` is not None. Be aware that MultiLabelConfusionMatrix "
                "does not take `sample_weight` into account when computing the metric "
                "value."
            )

        y_true = tf.cast(y_true, tf.int32)
        y_pred = tf.cast(y_pred, tf.int32)
        # true positive
        true_positive = tf.math.count_nonzero(y_true * y_pred, 0)
        # predictions sum
        pred_sum = tf.math.count_nonzero(y_pred, 0)
        # true labels sum
        true_sum = tf.math.count_nonzero(y_true, 0)
        false_positive = pred_sum - true_positive
        false_negative = true_sum - true_positive
        y_true_negative = tf.math.not_equal(y_true, 1)
        y_pred_negative = tf.math.not_equal(y_pred, 1)
        true_negative = tf.math.count_nonzero(
            tf.math.logical_and(y_true_negative, y_pred_negative), axis=0
        )

        # true positive state update
        self.true_positives.assign_add(tf.cast(true_positive, self.dtype))
        # false positive state update
        self.false_positives.assign_add(tf.cast(false_positive, self.dtype))
        # false negative state update
        self.false_negatives.assign_add(tf.cast(false_negative, self.dtype))
        # true negative state update
        self.true_negatives.assign_add(tf.cast(true_negative, self.dtype))

    def result(self):
        flat_confusion_matrix = tf.convert_to_tensor(
            [
                self.true_negatives,
                self.false_positives,
                self.false_negatives,
                self.true_positives,
            ]
        )
        # reshape into 2*2 matrix
        confusion_matrix = tf.reshape(tf.transpose(flat_confusion_matrix), [-1, 2, 2])

        return confusion_matrix

    def get_config(self):
        """Returns the serializable config of the metric."""

        config = {
            "num_classes": self.num_classes,
        }
        base_config = super().get_config()
        return {**base_config, **config}

    def reset_states(self):
        self.true_positives.assign(np.zeros(self.num_classes), np.int32)
        self.false_positives.assign(np.zeros(self.num_classes), np.int32)
        self.false_negatives.assign(np.zeros(self.num_classes), np.int32)
        self.true_negatives.assign(np.zeros(self.num_classes), np.int32)<|MERGE_RESOLUTION|>--- conflicted
+++ resolved
@@ -68,14 +68,6 @@
     dtype=int32)>
     
     """
-<<<<<<< HEAD
-    
-    def __init__(self,
-                 num_classes,
-                 name='Multilabel_confusion_matrix',
-                 dtype=tf.int32):
-        super(MultiLabelConfusionMatrix, self).__init__(name=name, dtype=dtype)
-=======
 
     @typechecked
     def __init__(
@@ -86,7 +78,6 @@
         **kwargs
     ):
         super().__init__(name=name, dtype=dtype)
->>>>>>> d0563801
         self.num_classes = num_classes
         self.true_positives = self.add_weight(
             "true_positives",
