--- conflicted
+++ resolved
@@ -16,14 +16,11 @@
 
 import warnings
 
+import numpy as np
 import tensorflow as tf
-<<<<<<< HEAD
 
-=======
 from tensorflow.keras import backend as K
->>>>>>> 151e2f72
 from tensorflow.keras.metrics import Metric
-import numpy as np
 
 from typeguard import typechecked
 from tensorflow_addons.utils.types import AcceptableDTypes, FloatTensorLike
