# Copyright 2019 The TensorFlow Authors. All Rights Reserved.
#
# Licensed under the Apache License, Version 2.0 (the "License");
# you may not use this file except in compliance with the License.
# You may obtain a copy of the License at
#
#     http://www.apache.org/licenses/LICENSE-2.0
#
# Unless required by applicable law or agreed to in writing, software
# distributed under the License is distributed on an "AS IS" BASIS,
# WITHOUT WARRANTIES OR CONDITIONS OF ANY KIND, either express or implied.
# See the License for the specific language governing permissions and
# limitations under the License.
# ==============================================================================
"""Matthews Correlation Coefficient Implementation."""

import tensorflow as tf
from tensorflow_addons.utils.types import Number, AcceptableDTypes

from typeguard import typechecked

from typeguard import typechecked
from tensorflow_addons.utils.types import AcceptableDTypes, FloatTensorLike


@tf.keras.utils.register_keras_serializable(package='Addons')
class MatthewsCorrelationCoefficient(tf.keras.metrics.Metric):
    """Computes the Matthews Correlation Coefficient.

    The statistic is also known as the phi coefficient.
    The Matthews correlation coefficient (MCC) is used in
    machine learning as a measure of the quality of binary
    and multiclass classifications. It takes into account
    true and false positives and negatives and is generally
    regarded as a balanced measure which can be used even
    if the classes are of very different sizes. The correlation
    coefficient value of MCC is between -1 and +1. A
    coefficient of +1 represents a perfect prediction,
    0 an average random prediction and -1 an inverse
    prediction. The statistic is also known as
    the phi coefficient.

    MCC = (TP * TN) - (FP * FN) /
          ((TP + FP) * (TP + FN) * (TN + FP ) * (TN + FN))^(1/2)

    Usage:
    ```python
    actuals = tf.constant([[1.0], [1.0], [1.0], [0.0]],
             dtype=tf.float32)
    preds = tf.constant([[1.0], [0.0], [1.0], [1.0]],
             dtype=tf.float32)
    # Matthews correlation coefficient
    mcc = MatthewsCorrelationCoefficient(num_classes=1)
    mcc.update_state(actuals, preds)
    print('Matthews correlation coefficient is:',
    mcc.result().numpy())
    # Matthews correlation coefficient is : -0.33333334
    ```
    """

    @typechecked
    def __init__(self,
<<<<<<< HEAD
                 num_classes: Number,
=======
                 num_classes: FloatTensorLike,
>>>>>>> a1898300
                 name: str = 'MatthewsCorrelationCoefficient',
                 dtype: AcceptableDTypes = None,
                 **kwargs):
        """Creates a Matthews Correlation Coefficient instance.

        Args:
            num_classes : Number of unique classes in the dataset.
            name: (Optional) String name of the metric instance.
            dtype: (Optional) Data type of the metric result.
            Defaults to `tf.float32`.
        """
        super().__init__(name=name, dtype=dtype)
        self.num_classes = num_classes
        self.true_positives = self.add_weight(
            'true_positives',
            shape=[self.num_classes],
            initializer='zeros',
            dtype=self.dtype)
        self.false_positives = self.add_weight(
            'false_positives',
            shape=[self.num_classes],
            initializer='zeros',
            dtype=self.dtype)
        self.false_negatives = self.add_weight(
            'false_negatives',
            shape=[self.num_classes],
            initializer='zeros',
            dtype=self.dtype)
        self.true_negatives = self.add_weight(
            'true_negatives',
            shape=[self.num_classes],
            initializer='zeros',
            dtype=self.dtype)

    # TODO: sample_weights
    def update_state(self, y_true, y_pred, sample_weight=None):
        y_true = tf.cast(y_true, dtype=self.dtype)
        y_pred = tf.cast(y_pred, dtype=self.dtype)

        true_positive = tf.math.count_nonzero(y_true * y_pred, 0)
        # true_negative
        y_true_negative = tf.math.not_equal(y_true, 1.0)
        y_pred_negative = tf.math.not_equal(y_pred, 1.0)
        true_negative = tf.math.count_nonzero(
            tf.math.logical_and(y_true_negative, y_pred_negative), axis=0)
        # predicted sum
        pred_sum = tf.math.count_nonzero(y_pred, 0)
        # Ground truth label sum
        true_sum = tf.math.count_nonzero(y_true, 0)
        false_positive = pred_sum - true_positive
        false_negative = true_sum - true_positive

        # true positive state_update
        self.true_positives.assign_add(tf.cast(true_positive, self.dtype))
        # false positive state_update
        self.false_positives.assign_add(tf.cast(false_positive, self.dtype))
        # false negative state_update
        self.false_negatives.assign_add(tf.cast(false_negative, self.dtype))
        # true negative state_update
        self.true_negatives.assign_add(tf.cast(true_negative, self.dtype))

    def result(self):
        # numerator
        numerator1 = self.true_positives * self.true_negatives
        numerator2 = self.false_positives * self.false_negatives
        numerator = numerator1 - numerator2
        # denominator
        denominator1 = self.true_positives + self.false_positives
        denominator2 = self.true_positives + self.false_negatives
        denominator3 = self.true_negatives + self.false_positives
        denominator4 = self.true_negatives + self.false_negatives
        denominator = tf.math.sqrt(
            denominator1 * denominator2 * denominator3 * denominator4)
        mcc = tf.math.divide_no_nan(numerator, denominator)
        return mcc

    def get_config(self):
        """Returns the serializable config of the metric."""

        config = {
            "num_classes": self.num_classes,
        }
        base_config = super().get_config()
        return {**base_config, **config}

    def reset_states(self):
        """Resets all of the metric state variables."""
        self.true_positives.assign(tf.zeros((self.num_classes), self.dtype))
        self.false_positives.assign(tf.zeros((self.num_classes), self.dtype))
        self.false_negatives.assign(tf.zeros((self.num_classes), self.dtype))
        self.true_negatives.assign(tf.zeros((self.num_classes), self.dtype))<|MERGE_RESOLUTION|>--- conflicted
+++ resolved
@@ -15,12 +15,9 @@
 """Matthews Correlation Coefficient Implementation."""
 
 import tensorflow as tf
-from tensorflow_addons.utils.types import Number, AcceptableDTypes
 
+from tensorflow_addons.utils.types import AcceptableDTypes, FloatTensorLike
 from typeguard import typechecked
-
-from typeguard import typechecked
-from tensorflow_addons.utils.types import AcceptableDTypes, FloatTensorLike
 
 
 @tf.keras.utils.register_keras_serializable(package='Addons')
@@ -60,11 +57,7 @@
 
     @typechecked
     def __init__(self,
-<<<<<<< HEAD
-                 num_classes: Number,
-=======
                  num_classes: FloatTensorLike,
->>>>>>> a1898300
                  name: str = 'MatthewsCorrelationCoefficient',
                  dtype: AcceptableDTypes = None,
                  **kwargs):
