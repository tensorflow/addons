# Copyright 2019 The TensorFlow Authors. All Rights Reserved.
#
# Licensed under the Apache License, Version 2.0 (the "License");
# you may not use this file except in compliance with the License.
# You may obtain a copy of the License at
#
#     http://www.apache.org/licenses/LICENSE-2.0
#
# Unless required by applicable law or agreed to in writing, software
# distributed under the License is distributed on an "AS IS" BASIS,
# WITHOUT WARRANTIES OR CONDITIONS OF ANY KIND, either express or implied.
# See the License for the specific language governing permissions and
# limitations under the License.
# ==============================================================================
"""Matthews Correlation Coefficient Implementation."""

import tensorflow as tf

from tensorflow_addons.utils.types import AcceptableDTypes, FloatTensorLike
from typeguard import typechecked


@tf.keras.utils.register_keras_serializable(package="Addons")
class MatthewsCorrelationCoefficient(tf.keras.metrics.Metric):
    """Computes the Matthews Correlation Coefficient.

    The statistic is also known as the phi coefficient.
    The Matthews correlation coefficient (MCC) is used in
    machine learning as a measure of the quality of binary
    and multiclass classifications. It takes into account
    true and false positives and negatives and is generally
    regarded as a balanced measure which can be used even
    if the classes are of very different sizes. The correlation
    coefficient value of MCC is between -1 and +1. A
    coefficient of +1 represents a perfect prediction,
    0 an average random prediction and -1 an inverse
    prediction. The statistic is also known as
    the phi coefficient.

    MCC = (TP * TN) - (FP * FN) /
          ((TP + FP) * (TP + FN) * (TN + FP ) * (TN + FN))^(1/2)

    Usage:

<<<<<<< HEAD
    >>> actuals = tf.constant([[1.0], [1.0], [1.0], [0.0]], dtype=tf.float32)
    >>> preds = tf.constant([[1.0], [0.0], [1.0], [1.0]], dtype=tf.float32)
    >>> mcc = tfa.metrics.MatthewsCorrelationCoefficient(num_classes=1)
    >>> mcc.update_state(actuals, preds)
    >>> mcc.result()
    <tf.Tensor: shape=(1,), dtype=float32, numpy=array([-0.33333334], dtype=float32)>

    """
    
    def __init__(self,
                 num_classes=None,
                 name='MatthewsCorrelationCoefficient',
                 dtype=tf.float32):
        """Creates a Matthews Correlation Coefficient instanse.
=======
    @typechecked
    def __init__(
        self,
        num_classes: FloatTensorLike,
        name: str = "MatthewsCorrelationCoefficient",
        dtype: AcceptableDTypes = None,
        **kwargs
    ):
        """Creates a Matthews Correlation Coefficient instance.
>>>>>>> d0563801

        Args:
            num_classes : Number of unique classes in the dataset.
            name: (Optional) String name of the metric instance.
            dtype: (Optional) Data type of the metric result.
            Defaults to `tf.float32`.
        """
        super().__init__(name=name, dtype=dtype)
        self.num_classes = num_classes
        self.true_positives = self.add_weight(
            "true_positives",
            shape=[self.num_classes],
            initializer="zeros",
            dtype=self.dtype,
        )
        self.false_positives = self.add_weight(
            "false_positives",
            shape=[self.num_classes],
            initializer="zeros",
            dtype=self.dtype,
        )
        self.false_negatives = self.add_weight(
            "false_negatives",
            shape=[self.num_classes],
            initializer="zeros",
            dtype=self.dtype,
        )
        self.true_negatives = self.add_weight(
            "true_negatives",
            shape=[self.num_classes],
            initializer="zeros",
            dtype=self.dtype,
        )

    # TODO: sample_weights
    def update_state(self, y_true, y_pred, sample_weight=None):
        y_true = tf.cast(y_true, dtype=self.dtype)
        y_pred = tf.cast(y_pred, dtype=self.dtype)

        true_positive = tf.math.count_nonzero(y_true * y_pred, 0)
        # true_negative
        y_true_negative = tf.math.not_equal(y_true, 1.0)
        y_pred_negative = tf.math.not_equal(y_pred, 1.0)
        true_negative = tf.math.count_nonzero(
            tf.math.logical_and(y_true_negative, y_pred_negative), axis=0
        )
        # predicted sum
        pred_sum = tf.math.count_nonzero(y_pred, 0)
        # Ground truth label sum
        true_sum = tf.math.count_nonzero(y_true, 0)
        false_positive = pred_sum - true_positive
        false_negative = true_sum - true_positive

        # true positive state_update
        self.true_positives.assign_add(tf.cast(true_positive, self.dtype))
        # false positive state_update
        self.false_positives.assign_add(tf.cast(false_positive, self.dtype))
        # false negative state_update
        self.false_negatives.assign_add(tf.cast(false_negative, self.dtype))
        # true negative state_update
        self.true_negatives.assign_add(tf.cast(true_negative, self.dtype))

    def result(self):
        # numerator
        numerator1 = self.true_positives * self.true_negatives
        numerator2 = self.false_positives * self.false_negatives
        numerator = numerator1 - numerator2
        # denominator
        denominator1 = self.true_positives + self.false_positives
        denominator2 = self.true_positives + self.false_negatives
        denominator3 = self.true_negatives + self.false_positives
        denominator4 = self.true_negatives + self.false_negatives
        denominator = tf.math.sqrt(
            denominator1 * denominator2 * denominator3 * denominator4
        )
        mcc = tf.math.divide_no_nan(numerator, denominator)
        return mcc

    def get_config(self):
        """Returns the serializable config of the metric."""

        config = {
            "num_classes": self.num_classes,
        }
        base_config = super().get_config()
        return {**base_config, **config}

    def reset_states(self):
        """Resets all of the metric state variables."""
        self.true_positives.assign(tf.zeros((self.num_classes), self.dtype))
        self.false_positives.assign(tf.zeros((self.num_classes), self.dtype))
        self.false_negatives.assign(tf.zeros((self.num_classes), self.dtype))
        self.true_negatives.assign(tf.zeros((self.num_classes), self.dtype))<|MERGE_RESOLUTION|>--- conflicted
+++ resolved
@@ -42,22 +42,14 @@
 
     Usage:
 
-<<<<<<< HEAD
     >>> actuals = tf.constant([[1.0], [1.0], [1.0], [0.0]], dtype=tf.float32)
     >>> preds = tf.constant([[1.0], [0.0], [1.0], [1.0]], dtype=tf.float32)
     >>> mcc = tfa.metrics.MatthewsCorrelationCoefficient(num_classes=1)
     >>> mcc.update_state(actuals, preds)
     >>> mcc.result()
     <tf.Tensor: shape=(1,), dtype=float32, numpy=array([-0.33333334], dtype=float32)>
-
     """
     
-    def __init__(self,
-                 num_classes=None,
-                 name='MatthewsCorrelationCoefficient',
-                 dtype=tf.float32):
-        """Creates a Matthews Correlation Coefficient instanse.
-=======
     @typechecked
     def __init__(
         self,
@@ -67,7 +59,6 @@
         **kwargs
     ):
         """Creates a Matthews Correlation Coefficient instance.
->>>>>>> d0563801
 
         Args:
             num_classes : Number of unique classes in the dataset.
