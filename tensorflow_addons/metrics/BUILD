licenses(["notice"])  # Apache 2.0

package(default_visibility = ["//visibility:public"])

py_library(
    name = "metrics",
    srcs = [
        "__init__.py",
        "cohens_kappa.py",
        "f_scores.py",
        "r_square.py",
        "utils.py",
<<<<<<< HEAD
        "multilabel_confusion_matrix.py",
=======
>>>>>>> 677caae4
    ],
    srcs_version = "PY2AND3",
    deps = [
        "//tensorflow_addons/utils",
    ],
)

py_test(
    name = "cohens_kappa_test",
    size = "small",
    srcs = [
        "cohens_kappa_test.py",
    ],
    main = "cohens_kappa_test.py",
    srcs_version = "PY2AND3",
    deps = [
        ":metrics",
    ],
)

py_test(
    name = "r_square_test",
    size = "small",
    srcs = [
        "r_square_test.py",
    ],
    main = "r_square_test.py",
    srcs_version = "PY2AND3",
    deps = [
        ":metrics",
    ],
)

py_test(
    name = "f1_test",
    size = "small",
    srcs = [
        "f1_test.py",
    ],
    main = "f1_test.py",
    srcs_version = "PY2AND3",
    deps = [
        ":metrics",
    ],
)

py_test(
    name = "fbeta_test",
    size = "small",
    srcs = [
        "fbeta_test.py",
    ],
    main = "fbeta_test.py",
    srcs_version = "PY2AND3",
    deps = [
        ":metrics",
    ],
<<<<<<< HEAD
)

py_test(
    name = "multilabel_confusion_matrix_test",
    size = "small",
    srcs = [
        "multilabel_confusion_matrix_test.py",
    ],
    main = "multilabel_confusion_matrix_test",
    srcs_version = "PY2AND3",
    deps = [
        ":metrics",
    ],
)
=======
)
>>>>>>> 677caae4
<|MERGE_RESOLUTION|>--- conflicted
+++ resolved
@@ -10,10 +10,7 @@
         "f_scores.py",
         "r_square.py",
         "utils.py",
-<<<<<<< HEAD
         "multilabel_confusion_matrix.py",
-=======
->>>>>>> 677caae4
     ],
     srcs_version = "PY2AND3",
     deps = [
@@ -71,7 +68,6 @@
     deps = [
         ":metrics",
     ],
-<<<<<<< HEAD
 )
 
 py_test(
@@ -85,7 +81,4 @@
     deps = [
         ":metrics",
     ],
-)
-=======
-)
->>>>>>> 677caae4
+)