licenses(["notice"])  # Apache 2.0

package(default_visibility = ["//visibility:public"])

py_library(
    name = "metrics",
    srcs = [
        "__init__.py",
        "cohens_kappa.py",
<<<<<<< HEAD
        "f1_scores.py",
=======
        "r_square.py",
>>>>>>> 25cf38e3
    ],
    srcs_version = "PY2AND3",
    deps = [
        "//tensorflow_addons/utils",
    ],
)

py_test(
    name = "cohens_kappa_test",
    size = "small",
    srcs = [
        "cohens_kappa_test.py",
    ],
    main = "cohens_kappa_test.py",
    srcs_version = "PY2AND3",
    deps = [
        ":metrics",
    ],
)

py_test(
<<<<<<< HEAD
    name = "f1_micro_test",
    size = "small",
    srcs = [
        "f1_test.py",
    ],
    main = "f1_micro_test.py",
=======
    name = "r_square_test",
    size = "small",
    srcs = [
        "r_square_test.py",
    ],
    main = "r_square_test.py",
>>>>>>> 25cf38e3
    srcs_version = "PY2AND3",
    deps = [
        ":metrics",
    ],
)<|MERGE_RESOLUTION|>--- conflicted
+++ resolved
@@ -7,11 +7,8 @@
     srcs = [
         "__init__.py",
         "cohens_kappa.py",
-<<<<<<< HEAD
         "f1_scores.py",
-=======
         "r_square.py",
->>>>>>> 25cf38e3
     ],
     srcs_version = "PY2AND3",
     deps = [
@@ -33,21 +30,12 @@
 )
 
 py_test(
-<<<<<<< HEAD
-    name = "f1_micro_test",
-    size = "small",
-    srcs = [
-        "f1_test.py",
-    ],
-    main = "f1_micro_test.py",
-=======
     name = "r_square_test",
     size = "small",
     srcs = [
         "r_square_test.py",
     ],
     main = "r_square_test.py",
->>>>>>> 25cf38e3
     srcs_version = "PY2AND3",
     deps = [
         ":metrics",
