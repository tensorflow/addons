# Copyright 2019 The TensorFlow Authors. All Rights Reserved.
#
# Licensed under the Apache License, Version 2.0 (the "License");
# you may not use this file except in compliance with the License.
# You may obtain a copy of the License at
#
#     http://www.apache.org/licenses/LICENSE-2.0
#
# Unless required by applicable law or agreed to in writing, software
# distributed under the License is distributed on an "AS IS" BASIS,
# WITHOUT WARRANTIES OR CONDITIONS OF ANY KIND, either express or implied.
# See the License for the specific language governing permissions and
# limitations under the License.
# ==============================================================================
"""Utilities for metrics."""

import six
import numpy as np
import tensorflow as tf


class MeanMetricWrapper(tf.keras.metrics.Mean):
    """Wraps a stateless metric function with the Mean metric."""

    def __init__(self, fn, name=None, dtype=None, **kwargs):
        """Creates a `MeanMetricWrapper` instance.
        Args:
          fn: The metric function to wrap, with signature
            `fn(y_true, y_pred, **kwargs)`.
          name: (Optional) string name of the metric instance.
          dtype: (Optional) data type of the metric result.
          **kwargs: The keyword arguments that are passed on to `fn`.
        """
        super().__init__(name=name, dtype=dtype)
        self._fn = fn
        self._fn_kwargs = kwargs

    def update_state(self, y_true, y_pred, sample_weight=None):
        """Accumulates metric statistics.

        `y_true` and `y_pred` should have the same shape.
        Args:
          y_true: The ground truth values.
          y_pred: The predicted values.
          sample_weight: Optional weighting of each example. Defaults to 1.
            Can be a `Tensor` whose rank is either 0, or the same rank as
            `y_true`, and must be broadcastable to `y_true`.
        Returns:
          Update op.
        """
        y_true = tf.cast(y_true, self._dtype)
        y_pred = tf.cast(y_pred, self._dtype)
        # TODO: Add checks for ragged tensors and dimensions:
        #   `ragged_assert_compatible_and_get_flat_values`
        #   and `squeeze_or_expand_dimensions`
        matches = self._fn(y_true, y_pred, **self._fn_kwargs)
        return super().update_state(matches, sample_weight=sample_weight)

    def get_config(self):
        config = {}
        for k, v in self._fn_kwargs.items():
            config[k] = v
<<<<<<< HEAD
        base_config = super(MeanMetricWrapper, self).get_config()
        return {**base_config, **config}
=======
        base_config = super().get_config()
        return dict(list(base_config.items()) + list(config.items()))
>>>>>>> cb68a272


def _get_model(metric, num_output):
    # Test API comptibility with tf.keras Model
    model = tf.keras.Sequential()
    model.add(tf.keras.layers.Dense(64, activation='relu'))
    model.add(tf.keras.layers.Dense(num_output, activation='softmax'))
    model.compile(
        optimizer='adam',
        loss='categorical_crossentropy',
        metrics=['acc', metric])

    data = np.random.random((10, 3))
    labels = np.random.random((10, num_output))
    model.fit(data, labels, epochs=1, batch_size=5, verbose=0)<|MERGE_RESOLUTION|>--- conflicted
+++ resolved
@@ -60,13 +60,8 @@
         config = {}
         for k, v in self._fn_kwargs.items():
             config[k] = v
-<<<<<<< HEAD
-        base_config = super(MeanMetricWrapper, self).get_config()
+        base_config = super().get_config()
         return {**base_config, **config}
-=======
-        base_config = super().get_config()
-        return dict(list(base_config.items()) + list(config.items()))
->>>>>>> cb68a272
 
 
 def _get_model(metric, num_output):
