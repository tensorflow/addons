--- conflicted
+++ resolved
@@ -39,17 +39,6 @@
     test_utils.assert_allclose_according_to_type(gelu(x, False), expected_result)
 
 
-<<<<<<< HEAD
-=======
-@test_utils.run_all_in_graph_and_eager_modes
-class GeluTest(tf.test.TestCase, parameterized.TestCase):
-    @parameterized.named_parameters(("float32", np.float32), ("float64", np.float64))
-    def test_same_as_py_func(self, dtype):
-        np.random.seed(100)
-        for _ in range(20):
-            self.verify_funcs_are_equivalent(dtype)
->>>>>>> 8014e21c
-
 @pytest.mark.parametrize("dtype", [np.float32, np.float64])
 @pytest.mark.parametrize("approximate", [True, False])
 def test_same_as_py_func(dtype, approximate):
