# Copyright 2016 The TensorFlow Authors. All Rights Reserved.
#
# Licensed under the Apache License, Version 2.0 (the "License");
# you may not use this file except in compliance with the License.
# You may obtain a copy of the License at
#
#     http://www.apache.org/licenses/LICENSE-2.0
#
# Unless required by applicable law or agreed to in writing, software
# distributed under the License is distributed on an "AS IS" BASIS,
# WITHOUT WARRANTIES OR CONDITIONS OF ANY KIND, either express or implied.
# See the License for the specific language governing permissions and
# limitations under the License.
# ==============================================================================

import sys

import pytest
import numpy as np
import tensorflow as tf

from tensorflow_addons.activations import sparsemax
from tensorflow_addons.utils import test_utils

test_obs = 17


def _np_sparsemax(z):
    z = z - np.mean(z, axis=1)[:, np.newaxis]

    # sort z
    z_sorted = np.sort(z, axis=1)[:, ::-1]

    # calculate k(z)
    z_cumsum = np.cumsum(z_sorted, axis=1)
    k = np.arange(1, z.shape[1] + 1)
    z_check = 1 + k * z_sorted > z_cumsum
    # use argmax to get the index by row as .nonzero() doesn't
    # take an axis argument. np.argmax return the first index, but the last
    # index is required here, use np.flip to get the last index and
    # `z.shape[axis]` to compensate for np.flip afterwards.
    k_z = z.shape[1] - np.argmax(z_check[:, ::-1], axis=1)

    # calculate tau(z)
    tau_sum = z_cumsum[np.arange(0, z.shape[0]), k_z - 1]
    tau_z = ((tau_sum - 1) / k_z).reshape(-1, 1)

    # calculate p
    return np.maximum(0, z - tau_z)


@pytest.mark.parametrize("dtype", ["float32", "float64"])
<<<<<<< HEAD
def test_sparsemax_against_numpy_axis(dtype):
    """check sparsemax kernel against numpy."""
    random = np.random.RandomState(1)

    z = random.uniform(low=-3, high=3, size=(test_obs, 10))

    tf_sparsemax_out = sparsemax(z.astype(dtype), axis=0).numpy()
    np_sparsemax = np.transpose(_np_sparsemax(np.transpose(z))).astype(dtype)

    test_utils.assert_allclose_according_to_type(
            np_sparsemax, tf_sparsemax_out, half_atol=5e-3
=======
def test_sparsemax_against_numpy_low_rank(dtype):
    """check sparsemax kernel against numpy."""
    random = np.random.RandomState(1)

    z = random.uniform(low=-3, high=3, size=(10))

    tf_sparsemax_out = sparsemax(z.astype(dtype)).numpy()
    np_sparsemax = np.reshape(_np_sparsemax(np.reshape(z, [1, 10])), [10]).astype(dtype)

    test_utils.assert_allclose_according_to_type(
        np_sparsemax, tf_sparsemax_out, half_atol=5e-3
>>>>>>> 204fb9e4
    )
    assert np_sparsemax.shape == tf_sparsemax_out.shape


@test_utils.run_all_with_types(["float32", "float64"])
@test_utils.run_all_in_graph_and_eager_modes
class SparsemaxTest(tf.test.TestCase):
    def _tf_sparsemax(self, z, dtype, **kwargs):
        tf_sparsemax_op = sparsemax(z.astype(dtype), **kwargs)
        tf_sparsemax_out = self.evaluate(tf_sparsemax_op)

        return tf_sparsemax_op, tf_sparsemax_out

    def test_sparsemax_against_numpy(self, dtype=None):
        """check sparsemax kernel against numpy."""
        random = np.random.RandomState(1)

        z = random.uniform(low=-3, high=3, size=(test_obs, 10))

        tf_sparsemax_op, tf_sparsemax_out = self._tf_sparsemax(z, dtype)
        np_sparsemax = _np_sparsemax(z).astype(dtype)

        self.assertAllCloseAccordingToType(np_sparsemax, tf_sparsemax_out)
        self.assertShapeEqual(np_sparsemax, tf_sparsemax_op)

<<<<<<< HEAD
    def test_sparsemax_against_numpy_low_rank(self, dtype=None):
        """check sparsemax kernel against numpy."""
        random = np.random.RandomState(1)

        z = random.uniform(low=-3, high=3, size=(10))

        tf_sparsemax_op, tf_sparsemax_out = self._tf_sparsemax(z, dtype)
        np_sparsemax = np.reshape(_np_sparsemax(np.reshape(z, [1, 10])), [10]).astype(
            dtype
        )
=======
    def test_sparsemax_against_numpy_axis(self, dtype=None):
        """check sparsemax kernel against numpy."""
        random = np.random.RandomState(1)

        z = random.uniform(low=-3, high=3, size=(test_obs, 10))

        tf_sparsemax_op, tf_sparsemax_out = self._tf_sparsemax(z, dtype, axis=0)
        np_sparsemax = np.transpose(_np_sparsemax(np.transpose(z))).astype(dtype)
>>>>>>> 204fb9e4

        self.assertAllCloseAccordingToType(np_sparsemax, tf_sparsemax_out)
        self.assertShapeEqual(np_sparsemax, tf_sparsemax_op)

    def test_sparsemax_against_numpy_high_rank(self, dtype=None):
        """check sparsemax kernel against numpy."""
        random = np.random.RandomState(1)

        z = random.uniform(low=-3, high=3, size=(test_obs, test_obs, 10))

        tf_sparsemax_op, tf_sparsemax_out = self._tf_sparsemax(z, dtype)
        np_sparsemax = np.reshape(
            _np_sparsemax(np.reshape(z, [test_obs * test_obs, 10])),
            [test_obs, test_obs, 10],
        ).astype(dtype)

        self.assertAllCloseAccordingToType(np_sparsemax, tf_sparsemax_out)
        self.assertShapeEqual(np_sparsemax, tf_sparsemax_op)

    def test_sparsemax_of_nan(self, dtype=None):
        """check sparsemax transfers nan."""
        z_nan = np.asarray(
            [[0, np.nan, 0], [0, np.nan, np.nan], [np.nan, np.nan, np.nan],]
        ).astype(dtype)

        _, tf_sparsemax_nan = self._tf_sparsemax(z_nan, dtype)
        self.assertAllEqual(
            [
                [np.nan, np.nan, np.nan],
                [np.nan, np.nan, np.nan],
                [np.nan, np.nan, np.nan],
            ],
            tf_sparsemax_nan,
        )

    def test_sparsemax_of_inf(self, dtype=None):
        """check sparsemax is infinity safe."""
        z_neg = np.asarray(
            [[0, -np.inf, 0], [0, -np.inf, -np.inf], [-np.inf, -np.inf, -np.inf],]
        ).astype(dtype)
        z_pos = np.asarray(
            [[0, np.inf, 0], [0, np.inf, np.inf], [np.inf, np.inf, np.inf]]
        ).astype(dtype)
        z_mix = np.asarray(
            [[0, np.inf, 0], [0, np.inf, -np.inf], [-np.inf, np.inf, -np.inf]]
        ).astype(dtype)

        _, tf_sparsemax_neg = self._tf_sparsemax(z_neg, dtype)
        self.assertAllEqual(
            [[0.5, 0, 0.5], [1, 0, 0], [np.nan, np.nan, np.nan]], tf_sparsemax_neg
        )

        _, tf_sparsemax_pos = self._tf_sparsemax(z_pos, dtype)
        self.assertAllEqual(
            [
                [np.nan, np.nan, np.nan],
                [np.nan, np.nan, np.nan],
                [np.nan, np.nan, np.nan],
            ],
            tf_sparsemax_pos,
        )

        _, tf_sparsemax_mix = self._tf_sparsemax(z_mix, dtype)
        self.assertAllEqual(
            [
                [np.nan, np.nan, np.nan],
                [np.nan, np.nan, np.nan],
                [np.nan, np.nan, np.nan],
            ],
            tf_sparsemax_mix,
        )

    def test_sparsemax_of_zero(self, dtype=None):
        """check sparsemax proposition 1, part 1."""
        z = np.zeros((1, 10))

        tf_sparsemax_op, tf_sparsemax_out = self._tf_sparsemax(z, dtype)
        np_sparsemax = np.ones_like(z, dtype=dtype) / z.size

        self.assertAllCloseAccordingToType(np_sparsemax, tf_sparsemax_out)
        self.assertShapeEqual(np_sparsemax, tf_sparsemax_op)

    def test_sparsemax_of_to_inf(self, dtype=None):
        """check sparsemax proposition 1, part 2."""
        random = np.random.RandomState(4)

        z = random.uniform(low=-3, high=3, size=(test_obs, 10))

        # assume |A(z)| = 1, as z is continues random
        z_sort_arg = np.argsort(z, axis=1)[:, ::-1]
        z_sort = np.sort(z, axis=-1)[:, ::-1]
        gamma_z = z_sort[:, 0] - z_sort[:, 1]
        epsilon = (0.99 * gamma_z * 1).reshape(-1, 1)

        # construct the expected 1_A(z) array
        p_expected = np.zeros((test_obs, 10), dtype=dtype)
        p_expected[np.arange(0, test_obs), z_sort_arg[:, 0]] = 1

        tf_sparsemax_op, tf_sparsemax_out = self._tf_sparsemax((1 / epsilon) * z, dtype)

        self.assertAllCloseAccordingToType(p_expected, tf_sparsemax_out)
        self.assertShapeEqual(p_expected, tf_sparsemax_op)

    def test_constant_add(self, dtype=None):
        """check sparsemax proposition 2."""
        random = np.random.RandomState(5)

        z = random.uniform(low=-3, high=3, size=(test_obs, 10)).astype(dtype)
        c = random.uniform(low=-3, high=3, size=(test_obs, 1)).astype(dtype)

        _, tf_sparsemax_zpc = self._tf_sparsemax(z + c, dtype)

        _, tf_sparsemax_z = self._tf_sparsemax(z, dtype)

        self.assertAllCloseAccordingToType(
            tf_sparsemax_zpc, tf_sparsemax_z, half_atol=5e-3
        )

    def test_permutation(self, dtype=None):
        """check sparsemax proposition 3."""
        random = np.random.RandomState(6)

        z = random.uniform(low=-3, high=3, size=(test_obs, 10))
        _, p = self._tf_sparsemax(z, dtype)

        for i in range(test_obs):
            per = random.permutation(10)

            tf_sparsemax_op, tf_sparsemax_out = self._tf_sparsemax(
                z[i, per].reshape(1, -1), dtype
            )
            p_expected = p[i, per].reshape(1, -1)

            self.assertAllCloseAccordingToType(
                p_expected, tf_sparsemax_out, half_atol=5e-3
            )
            self.assertShapeEqual(p_expected, tf_sparsemax_op)


@pytest.mark.parametrize("dtype", ["float32", "float64"])
def test_two_dimentional(dtype):
    """check two dimentation sparsemax case."""
    t = np.linspace(-2, 2, test_obs, dtype=dtype)
    z = np.vstack([t, np.zeros(test_obs, dtype=dtype)]).T

    tf_sparsemax_out = sparsemax(z.astype(dtype)).numpy()

    p0_expected = np.select([t < -1, t <= 1, t > 1], [0, (t + 1) / 2, 1])

    test_utils.assert_allclose_according_to_type(p0_expected, tf_sparsemax_out[:, 0])
    test_utils.assert_allclose_according_to_type(
        1 - p0_expected, tf_sparsemax_out[:, 1]
    )
    assert z.shape == tf_sparsemax_out.shape


@pytest.mark.parametrize("dtype", [np.float32, np.float64])
def test_diffrence(dtype):
    """check sparsemax proposition 4."""
    random = np.random.RandomState(7)

    z = random.uniform(low=-3, high=3, size=(test_obs, 10))
    p = sparsemax(z.astype(dtype)).numpy()

    etol = {np.float32: 1e-6, np.float64: 1e-9}[dtype]

    for val in range(0, test_obs):
        for i in range(0, 10):
            for j in range(0, 10):
                # check condition, the obesite pair will be checked anyway
                if z[val, i] > z[val, j]:
                    continue

                assert 0 <= p[val, j] - p[val, i] <= z[val, j] - z[val, i] + etol


@pytest.mark.parametrize("dtype", ["float32", "float64"])
def test_gradient_against_estimate(dtype):
    """check sparsemax Rop, against estimated Rop."""
    random = np.random.RandomState(9)

    # sparsemax is not a smooth function so gradient estimation is only
    # possible for float64.
    if dtype != "float64":
        return

    z = random.uniform(low=-1, high=1, size=(test_obs, 10)).astype(dtype)

    (jacob_sym,), (jacob_num,) = tf.test.compute_gradient(
        lambda logits: sparsemax(logits), [z], delta=1e-6
    )
    np.testing.assert_allclose(jacob_sym, jacob_num)


if __name__ == "__main__":
    sys.exit(pytest.main([__file__]))<|MERGE_RESOLUTION|>--- conflicted
+++ resolved
@@ -50,7 +50,6 @@
 
 
 @pytest.mark.parametrize("dtype", ["float32", "float64"])
-<<<<<<< HEAD
 def test_sparsemax_against_numpy_axis(dtype):
     """check sparsemax kernel against numpy."""
     random = np.random.RandomState(1)
@@ -61,8 +60,12 @@
     np_sparsemax = np.transpose(_np_sparsemax(np.transpose(z))).astype(dtype)
 
     test_utils.assert_allclose_according_to_type(
-            np_sparsemax, tf_sparsemax_out, half_atol=5e-3
-=======
+        np_sparsemax, tf_sparsemax_out, half_atol=5e-3
+    )
+    assert np_sparsemax.shape == tf_sparsemax_out.shape
+
+
+@pytest.mark.parametrize("dtype", ["float32", "float64"])
 def test_sparsemax_against_numpy_low_rank(dtype):
     """check sparsemax kernel against numpy."""
     random = np.random.RandomState(1)
@@ -74,7 +77,6 @@
 
     test_utils.assert_allclose_according_to_type(
         np_sparsemax, tf_sparsemax_out, half_atol=5e-3
->>>>>>> 204fb9e4
     )
     assert np_sparsemax.shape == tf_sparsemax_out.shape
 
@@ -100,31 +102,6 @@
         self.assertAllCloseAccordingToType(np_sparsemax, tf_sparsemax_out)
         self.assertShapeEqual(np_sparsemax, tf_sparsemax_op)
 
-<<<<<<< HEAD
-    def test_sparsemax_against_numpy_low_rank(self, dtype=None):
-        """check sparsemax kernel against numpy."""
-        random = np.random.RandomState(1)
-
-        z = random.uniform(low=-3, high=3, size=(10))
-
-        tf_sparsemax_op, tf_sparsemax_out = self._tf_sparsemax(z, dtype)
-        np_sparsemax = np.reshape(_np_sparsemax(np.reshape(z, [1, 10])), [10]).astype(
-            dtype
-        )
-=======
-    def test_sparsemax_against_numpy_axis(self, dtype=None):
-        """check sparsemax kernel against numpy."""
-        random = np.random.RandomState(1)
-
-        z = random.uniform(low=-3, high=3, size=(test_obs, 10))
-
-        tf_sparsemax_op, tf_sparsemax_out = self._tf_sparsemax(z, dtype, axis=0)
-        np_sparsemax = np.transpose(_np_sparsemax(np.transpose(z))).astype(dtype)
->>>>>>> 204fb9e4
-
-        self.assertAllCloseAccordingToType(np_sparsemax, tf_sparsemax_out)
-        self.assertShapeEqual(np_sparsemax, tf_sparsemax_op)
-
     def test_sparsemax_against_numpy_high_rank(self, dtype=None):
         """check sparsemax kernel against numpy."""
         random = np.random.RandomState(1)
