--- conflicted
+++ resolved
@@ -230,35 +230,6 @@
             )
             self.assertShapeEqual(p_expected, tf_sparsemax_op)
 
-<<<<<<< HEAD
-    def test_two_dimentional(self, dtype=None):
-        """check two dimentation sparsemax case."""
-        t = np.linspace(-2, 2, test_obs, dtype=dtype)
-        z = np.vstack([t, np.zeros(test_obs, dtype=dtype)]).T
-=======
-    def test_diffrence(self, dtype=None):
-        """check sparsemax proposition 4."""
-        random = np.random.RandomState(7)
-
-        z = random.uniform(low=-3, high=3, size=(test_obs, 10))
-        _, p = self._tf_sparsemax(z, dtype)
-
-        etol = {"float16": 1e-2, "float32": 1e-6, "float64": 1e-9}[dtype]
-
-        for val in range(0, test_obs):
-            for i in range(0, 10):
-                for j in range(0, 10):
-                    # check condition, the obesite pair will be checked anyway
-                    if z[val, i] > z[val, j]:
-                        continue
-
-                    self.assertTrue(
-                        0 <= p[val, j] - p[val, i] <= z[val, j] - z[val, i] + etol,
-                        "0 <= %.10f <= %.10f"
-                        % (p[val, j] - p[val, i], z[val, j] - z[val, i] + etol),
-                    )
-
->>>>>>> b7611f1d
 
 @pytest.mark.parametrize("dtype", ["float32", "float64"])
 def test_two_dimentional(dtype):
