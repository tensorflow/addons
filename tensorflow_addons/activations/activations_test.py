--- conflicted
+++ resolved
@@ -26,12 +26,8 @@
 class ActivationsTest(tf.test.TestCase):
 
     ALL_ACTIVATIONS = [
-<<<<<<< HEAD
-        "gelu", "hardshrink", "lisht", "mish", "softshrink", "sparsemax",
-=======
-        "gelu", "hardshrink", "lisht", "softshrink", "sparsemax", "rrelu",
->>>>>>> 88246d30
-        "tanhshrink"
+        "gelu", "hardshrink", "lisht", "mish", "rrelu", "softshrink",
+        "sparsemax", "tanhshrink"
     ]
 
     def test_serialization(self):
