# Copyright 2019 The TensorFlow Authors. All Rights Reserved.
#
# Licensed under the Apache License, Version 2.0 (the "License");
# you may not use this file except in compliance with the License.
# You may obtain a copy of the License at
#
#     http://www.apache.org/licenses/LICENSE-2.0
#
# Unless required by applicable law or agreed to in writing, software
# distributed under the License is distributed on an "AS IS" BASIS,
# WITHOUT WARRANTIES OR CONDITIONS OF ANY KIND, either express or implied.
# See the License for the specific language governing permissions and
# limitations under the License.
# ==============================================================================

import tensorflow as tf
import math
import warnings

from tensorflow_addons.utils.types import TensorLike
from distutils.version import LooseVersion


@tf.keras.utils.register_keras_serializable(package="Addons")
def gelu(x: TensorLike, approximate: bool = True) -> tf.Tensor:
    r"""Gaussian Error Linear Unit.

    Computes gaussian error linear:

    $$
    \mathrm{gelu}(x) = x \Phi(x),
    $$

    where

    $$
    \Phi(x) = \frac{1}{2} \left[ 1 + \mathrm{erf}(\frac{x}{\sqrt{2}}) \right]$
    $$

    when `approximate` is `False`; or

    $$
    \Phi(x) = \frac{x}{2} \left[ 1 + \tanh(\sqrt{\frac{2}{\pi}} \cdot (x + 0.044715 \cdot x^3)) \right]
    $$

    when `approximate` is `True`.

    See [Gaussian Error Linear Units (GELUs)](https://arxiv.org/abs/1606.08415)
    and [BERT: Pre-training of Deep Bidirectional Transformers for Language Understanding](https://arxiv.org/abs/1810.04805).

    Note that `approximate` will default to `False` from TensorFlow version 2.4 onwards.
    Consider using `tf.nn.gelu` instead.

    Usage:

<<<<<<< HEAD
    >>> tfa.options.disable_custom_kernel()
=======
>>>>>>> 95055bec
    >>> x = tf.constant([-1.0, 0.0, 1.0])
    >>> tfa.activations.gelu(x, approximate=False)
    <tf.Tensor: shape=(3,), dtype=float32, numpy=array([-0.15865529,  0.        ,  0.8413447 ], dtype=float32)>
    >>> tfa.activations.gelu(x, approximate=True)
    <tf.Tensor: shape=(3,), dtype=float32, numpy=array([-0.15880796,  0.        ,  0.841192  ], dtype=float32)>

    Args:
        x: A `Tensor`. Must be one of the following types:
            `float16`, `float32`, `float64`.
        approximate: bool, whether to enable approximation.
    Returns:
        A `Tensor`. Has the same type as `x`.
    """
    warnings.warn(
        "gelu activation has been migrated to core TensorFlow, "
        "and will be deprecated in Addons 0.13.",
        DeprecationWarning,
    )

    x = tf.convert_to_tensor(x)

    if LooseVersion(tf.__version__) >= "2.4":
        gelu_op = tf.nn.gelu
        warnings.warn(
            "Default value of `approximate` is changed from `True` to `False`"
        )
    else:
        gelu_op = _gelu_py

    return gelu_op(x, approximate)


def _gelu_py(x: TensorLike, approximate: bool = True) -> tf.Tensor:
    x = tf.convert_to_tensor(x)
    if approximate:
        pi = tf.cast(math.pi, x.dtype)
        coeff = tf.cast(0.044715, x.dtype)
        return 0.5 * x * (1.0 + tf.tanh(tf.sqrt(2.0 / pi) * (x + coeff * tf.pow(x, 3))))
    else:
        return 0.5 * x * (1.0 + tf.math.erf(x / tf.cast(tf.sqrt(2.0), x.dtype)))<|MERGE_RESOLUTION|>--- conflicted
+++ resolved
@@ -53,10 +53,7 @@
 
     Usage:
 
-<<<<<<< HEAD
     >>> tfa.options.disable_custom_kernel()
-=======
->>>>>>> 95055bec
     >>> x = tf.constant([-1.0, 0.0, 1.0])
     >>> tfa.activations.gelu(x, approximate=False)
     <tf.Tensor: shape=(3,), dtype=float32, numpy=array([-0.15865529,  0.        ,  0.8413447 ], dtype=float32)>
