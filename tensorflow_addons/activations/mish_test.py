--- conflicted
+++ resolved
@@ -16,7 +16,6 @@
 import sys
 
 import pytest
-from absl.testing import parameterized
 
 import numpy as np
 import tensorflow as tf
@@ -43,19 +42,6 @@
     theoretical, numerical = tf.test.compute_gradient(mish, [x])
     test_utils.assert_allclose_according_to_type(theoretical, numerical, atol=1e-4)
 
-<<<<<<< HEAD
-
-@test_utils.run_all_in_graph_and_eager_modes
-class MishTest(tf.test.TestCase, parameterized.TestCase):
-    @parameterized.named_parameters(("float32", np.float32), ("float64", np.float64))
-    def test_same_as_py_func(self, dtype):
-        if dtype == np.float32 and tf.__version__ == "2.2.0-rc1":
-            pytest.skip("TODO: fix for tf 2.2.0")
-        np.random.seed(1234)
-        for _ in range(20):
-            self.verify_funcs_are_equivalent(dtype)
-=======
->>>>>>> b7611f1d
 
 @pytest.mark.parametrize("dtype", [np.float32, np.float64])
 def test_same_as_py_func(dtype):
