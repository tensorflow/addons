# Copyright 2019 The TensorFlow Authors. All Rights Reserved.
#
# Licensed under the Apache License, Version 2.0 (the "License");
# you may not use this file except in compliance with the License.
# You may obtain a copy of the License at
#
#    http://www.apache.org/licenses/LICENSE-2.0
#
# Unless required by applicable law or agreed to in writing, software
# distributed under the License is distributed on an "AS IS" BASIS,
# WITHOUT WARRANTIES OR CONDITIONS OF ANY KIND, either express or implied.
# See the License for the specific language governing permissions and
# limitations under the License.
# ============================================================================
"""Tensorflow op performing correlation cost operation."""

import tensorflow as tf
from tensorflow_addons.utils.resource_loader import LazySO

_correlation_cost_so = LazySO("custom_ops/layers/_correlation_cost_ops.so")


def _correlation_cost(input_a,
                      input_b,
                      kernel_size,
                      max_displacement,
                      stride_1,
                      stride_2,
                      pad,
                      data_format='channels_last',
                      name=None):
    """Correlation Cost Volume computation.

    "FlowNet: Learning Optical Flow with Convolutional Networks"
    Philipp Fischer, Alexey Dosovitskiy, Eddy Ilg, Philip Hausser,
    Caner Hazirbas, Vladimir Golkov, Patrick van der Smagt,
    Daniel Cremers, Thomas Brox. https://arxiv.org/abs/1504.06852

    Computes a cost volume using correlation for two inputs. For feature
    maps A, B with spatial dimensions w, h, c it computes

      output(a, b) = sum_{l in [-k,k]**2}  < I(a+l), J(b+l) >

    where the patches of size K=2d + 1 are centered in position a resp. b.

    The output shape is [B, C', H', W'], where

      r = max_displacement / stride_2;
      bd = max_displacement + (kernel_size - 1) / 2
      C' = (2 * r + 1) ** 2
      H' = H + 2 * (pad - bd) / stride_1
      W' = W + 2 * (pad - bd) / stride_1

    Note: When the data_format requests "channels_last", an additional explicit
      transpose operation is executed.

    Args:
      input_a: A `Tensor` of the format specified by `data_format`.
      input_b: A `Tensor` of the format specified by `data_format`.
      kernel_size: An integer specifying the height and width of the
          patch used to compute the per-patch costs.
      max_displacement: An integer specifying the maximum search radius
          for each position.
      stride_1: An integer specifying the stride length in the input.
      stride_2: An integer specifying the stride length in the patch.
      pad: An integer specifying the paddings in height and width.
      data_format: Specifies the data format.
          Possible values are:
          "channels_last" float [batch, height, width, channels]
          "channels_first" float [batch, channels, height, width]
          Defaults to `"channels_last"`.
      name: A name for the operation (optional).

    Returns:
      A `Tensor` of the format specified by `data_format`.
    """

    with tf.name_scope(name or "correlation_cost"):
        op_call = _correlation_cost_so.ops.addons_correlation_cost

        if data_format == "channels_last":
            op_data_format = "NHWC"
        elif data_format == "channels_first":
            op_data_format = "NCHW"
        else:
            raise ValueError("`data_format` must be either `channels_last` or"
                             "`channels_first`")

        ret = op_call(
            input_a,
            input_b,
            kernel_size=kernel_size,
            max_displacement=max_displacement,
            stride_1=stride_1,
            stride_2=stride_2,
            pad=pad,
            data_format=op_data_format)
        if data_format == 'channels_last':
            # this is easier to maintain without
            # specializing an additional cuda kernel
            return tf.transpose(ret, [0, 2, 3, 1])
        return ret


@tf.RegisterGradient("Addons>CorrelationCost")
def _correlation_cost_grad(op, grad_output):
    kernel_size = op.get_attr("kernel_size")
    max_displacement = op.get_attr("max_displacement")
    stride_1 = op.get_attr("stride_1")
    stride_2 = op.get_attr("stride_2")
    pad = op.get_attr("pad")
    data_format = op.get_attr("data_format")

    input_a = tf.convert_to_tensor(op.inputs[0], name="input_a")
    input_b = tf.convert_to_tensor(op.inputs[1], name="input_b")
    grad_output_tensor = tf.convert_to_tensor(grad_output, name="grad_output")

    op_call = _correlation_cost_so.ops.addons_correlation_cost_grad
    grads = op_call(
        input_a,
        input_b,
        grad_output_tensor,
        kernel_size=kernel_size,
        max_displacement=max_displacement,
        stride_1=stride_1,
        stride_2=stride_2,
        pad=pad,
        data_format=data_format)

    grad_input_a = tf.convert_to_tensor(grads[0], name="grad_input_a")
    grad_input_b = tf.convert_to_tensor(grads[1], name="grad_input_b")
    return [grad_input_a, grad_input_b]


@tf.keras.utils.register_keras_serializable(package='Addons')
class CorrelationCost(tf.keras.layers.Layer):
    """Correlation Cost Layer.

    This layer implements the correlation operation from FlowNet Learning
    Optical Flow with Convolutional Networks (Fischer et al.):
    https://arxiv.org/abs/1504.06

    Args:
        kernel_size: An integer specifying the height and width of the
            patch used to compute the per-patch costs.
        max_displacement: An integer specifying the maximum search radius
            for each position.
        stride_1: An integer specifying the stride length in the input.
        stride_2: An integer specifying the stride length in the patch.
        pad: An integer specifying the paddings in height and width.
        data_format: Specifies the data format.
            Possible values are:
                "channels_last" float [batch, height, width, channels]
                "channels_first" float [batch, channels, height, width]
                Defaults to `"channels_last"`.
    """

    def __init__(self, kernel_size, max_displacement, stride_1, stride_2, pad,
                 data_format, **kwargs):
        self.kernel_size = kernel_size
        self.max_displacement = max_displacement
        self.stride_1 = stride_1
        self.stride_2 = stride_2
        self.pad = pad

        if data_format != "channels_last" and data_format != "channels_first":
            raise ValueError("`data_format` must be either `channels_last` or"
                             "`channels_first`, instead got %s" % data_format)

        self.data_format = data_format

        super().__init__(**kwargs)

    def build(self, input_shape):
        if not isinstance(input_shape, list):
            raise ValueError("Input must be a list of two Tensors to process")
        super().build(input_shape)

    def call(self, inputs):
        if not isinstance(inputs, list):
            raise ValueError("Input must be a list of two Tensors to process")

        input_a = tf.convert_to_tensor(inputs[0])
        input_b = tf.convert_to_tensor(inputs[1])

        return _correlation_cost(
            input_a,
            input_b,
            kernel_size=self.kernel_size,
            max_displacement=self.max_displacement,
            stride_1=self.stride_1,
            stride_2=self.stride_2,
            pad=self.pad,
            data_format=self.data_format)

    def compute_output_shape(self, input_shape):
        assert isinstance(input_shape, list)

        #  Input validation
        if len(input_shape) != 2:
            raise ValueError("Input must be a list of two shapes")

        for idx in range(4):
            if input_shape[0][idx] != input_shape[1][idx]:
                raise ValueError("Input shapes must match")

        n = input_shape[0][0]
        r = self.max_displacement // self.stride_2
        bd = self.max_displacement + (self.kernel_size - 1) // 2
        output_c = (2 * r + 1)**2

        if self.data_format == "channels_first":
            output_h = input_shape[0][2] + 2 * (self.pad - bd) // self.stride_1
            output_w = input_shape[0][3] + 2 * (self.pad - bd) // self.stride_1
            return [(n, output_c, output_h, output_w)]

        elif self.data_format == "channels_last":
            output_h = input_shape[0][1] + 2 * (self.pad - bd) // self.stride_1
            output_w = input_shape[0][2] + 2 * (self.pad - bd) // self.stride_1
            return [(n, output_h, output_w, output_c)]
        else:
            raise ValueError("`data_format` must be either `channels_last` or"
                             "`channels_first`")

    def get_config(self):
        config = {
            'kernel_size': self.kernel_size,
            'max_displacement': self.max_displacement,
            'stride_1': self.stride_1,
            'stride_2': self.stride_2,
            'pad': self.pad,
            'data_format': self.data_format
        }

<<<<<<< HEAD
        base_config = super(CorrelationCost, self).get_config()
        return {**base_config, **config}
=======
        base_config = super().get_config()
        return dict(list(base_config.items()) + list(config.items()))
>>>>>>> cb68a272
<|MERGE_RESOLUTION|>--- conflicted
+++ resolved
@@ -232,10 +232,5 @@
             'data_format': self.data_format
         }
 
-<<<<<<< HEAD
-        base_config = super(CorrelationCost, self).get_config()
-        return {**base_config, **config}
-=======
         base_config = super().get_config()
-        return dict(list(base_config.items()) + list(config.items()))
->>>>>>> cb68a272
+        return {**base_config, **config}