--- conflicted
+++ resolved
@@ -30,10 +30,7 @@
 from tensorflow_addons.utils.python import keras_utils
 
 
-<<<<<<< HEAD
-=======
 @keras_utils.register_keras_custom_object
->>>>>>> 86d0bcea
 class WeightNormalization(Wrapper):
     """ This wrapper reparameterizes a layer by decoupling the weight's
     magnitude and direction. This speeds up convergence by improving the
@@ -71,11 +68,7 @@
             self.initialized = False
 
         super(WeightNormalization, self).__init__(layer, **kwargs)
-<<<<<<< HEAD
-        self._track_checkpointable(layer, name='layer')
-=======
         self._track_trackable(layer, name='layer')
->>>>>>> 86d0bcea
 
     def _compute_weights(self):
         """Generate weights by combining the direction of weight vector
