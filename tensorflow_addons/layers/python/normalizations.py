# Copyright 2019 The TensorFlow Authors. All Rights Reserved.
#
# Licensed under the Apache License, Version 2.0 (the "License");
# you may not use this file except in compliance with the License.
# You may obtain a copy of the License at
#
#     http://www.apache.org/licenses/LICENSE-2.0
#
# Unless required by applicable law or agreed to in writing, software
# distributed under the License is distributed on an "AS IS" BASIS,
# WITHOUT WARRANTIES OR CONDITIONS OF ANY KIND, either express or implied.
# See the License for the specific language governing permissions and
# limitations under the License.
# =============================================================================

# Orginal implementation from keras_contrib/layer/normalization

from tensorflow.keras import backend as K
from tensorflow.keras import constraints
from tensorflow.keras import initializers
from tensorflow.keras import regularizers 
from tensorflow.keras.layers import InputSpec
from tensorflow.keras.layers import Layer
from tensorflow.python.ops import nn


class GroupNormalization(Layer):
    """Group normalization layer.

    Group Normalization divides the channels into groups and computes
    within each group the mean and variance for normalization.
    Group Normalization's computation is independent
    of batch sizes, and its accuracy is stable in a wide range of batch sizes.

    Relation to Layer Normalization:
    If the number of groups is set to 1, then this operation becomes identical to
    Layer Normalization.

    Relation to Instance Normalization:
    If the number of groups is set to the
    input dimension (number of groups is equal
    to number of channels), then this operation becomes
    identical to Instance Normalization.

    Arguments
        groups: Integer, the number of groups for Group Normalization.
            Can be in the range [1, N] where N is the input dimension.
            The input dimension must be divisible by the number of groups.
        axis: Integer, the axis that should be normalized
            (typically the features axis).
            For instance, after a `Conv2D` layer with
            `data_format="channels_first"`,
            set `axis=1` in `BatchNormalization`.
        epsilon: Small float added to variance to avoid dividing by zero.
        center: If True, add offset of `beta` to normalized tensor.
            If False, `beta` is ignored.
        scale: If True, multiply by `gamma`.
            If False, `gamma` is not used.
            When the next layer is linear (also e.g. `nn.relu`),
            this can be disabled since the scaling
            will be done by the next layer.
        beta_initializer: Initializer for the beta weight.
        gamma_initializer: Initializer for the gamma weight.
        beta_regularizer: Optional regularizer for the beta weight.
        gamma_regularizer: Optional regularizer for the gamma weight.
        beta_constraint: Optional constraint for the beta weight.
        gamma_constraint: Optional constraint for the gamma weight.
    
    Input shape
        Arbitrary. Use the keyword argument `input_shape`
        (tuple of integers, does not include the samples axis)
        when using this layer as the first layer in a model.
    
    Output shape
        Same shape as input.
    References
        - [Group Normalization](https://arxiv.org/abs/1803.08494)
    """

    def __init__(self,
                 groups=32,
                 axis=-1,
                 epsilon=1e-5,
                 center=True,
                 scale=True,
                 beta_initializer='zeros',
                 gamma_initializer='ones',
                 beta_regularizer=None,
                 gamma_regularizer=None,
                 beta_constraint=None,
                 gamma_constraint=None,
                 **kwargs):
        super(GroupNormalization, self).__init__(**kwargs)
        self.supports_masking = True
        self.groups = groups
        self.axis = axis
        self.epsilon = epsilon
        self.center = center
        self.scale = scale
        self.beta_initializer = initializers.get(beta_initializer)
        self.gamma_initializer = initializers.get(gamma_initializer)
        self.beta_regularizer = regularizers.get(beta_regularizer)
        self.gamma_regularizer = regularizers.get(gamma_regularizer)
        self.beta_constraint = constraints.get(beta_constraint)
        self.gamma_constraint = constraints.get(gamma_constraint)

    def build(self, input_shape):

        self._check_if_input_shape_is_None(input_shape)
        self._set_number_of_groups_for_instance_norm(input_shape)
        self._check_size_of_dimensions(input_shape) 
        self._create_input_spec(input_shape)

        self._add_gamma_weight(input_shape)
        self._add_beta_weight(input_shape)
        self.built = True

    def _check_if_input_shape_is_None(self, input_shape):
        dim = input_shape[self.axis]
        if dim is None:
            raise ValueError('Axis ' + str(self.axis) + ' of '
                             'input tensor should have a defined dimension '
                             'but the layer received an input with shape ' +
                             str(input_shape) + '.')


    def _set_number_of_groups_for_instance_norm(self, input_shape):
        dim=input_shape[self.axis]

        if self.groups==-1:
            self.groups=dim


    def _check_size_of_dimensions(self,input_shape):

        dim=input_shape[self.axis]
        if dim < self.groups:
            raise ValueError('Number of groups (' + str(self.groups) + ') cannot be '
                             'more than the number of channels (' +
                             str(dim) + ').')

        if dim % self.groups != 0:
            raise ValueError('Number of groups (' + str(self.groups) + ') must be a '
                             'multiple of the number of channels (' +
                             str(dim) + ').')


    def _create_input_spec(self,input_shape):

        dim=input_shape[self.axis]
        self.input_spec = InputSpec(ndim=len(input_shape),
                                    axes={self.axis: dim})


    def _add_gamma_weight(self,input_shape):

        dim=input_shape[self.axis]
        shape=(dim,)

        if self.scale:
            self.gamma = self.add_weight(shape=shape,
                                         name='gamma',
                                         initializer=self.gamma_initializer,
                                         regularizer=self.gamma_regularizer,
                                         constraint=self.gamma_constraint)
        else:
            self.gamma = None

    def _add_beta_weight(self,input_shape):

        dim=input_shape[self.axis]
        shape=(dim,)

        if self.center:
            self.beta = self.add_weight(shape=shape,
                                        name='beta',
                                        initializer=self.beta_initializer,
                                        regularizer=self.beta_regularizer,
                                        constraint=self.beta_constraint)
        else:
            self.beta = None
<<<<<<< HEAD
=======
        self.built = True
        super(GroupNormalization, self).build(input_shape)
>>>>>>> 095d91ee


    def _create_broadcast_shape(self,input_shape):
        broadcast_shape = [1] * len(input_shape)
        broadcast_shape[self.axis] = input_shape[self.axis] // self.groups
        broadcast_shape.insert(1, self.groups)
        return broadcast_shape 


    def _reshape_into_groups(self,input_shape):

        group_shape = [tensor_input_shape[i] for i in range(len(input_shape))]
        group_shape[self.axis] = input_shape[self.axis] // self.groups
        group_shape.insert(1, self.groups)
        group_shape = K.stack(group_shape)
        reshaped_inputs = K.reshape(inputs, group_shape)
        return reshaped_inputs, group_shape

    def _apply_scale_or_center(self,inputs, input_shape):
        broadcast_shape=self._create_broadcast_shape(input_shape)
        if self.scale:
            broadcast_gamma = K.reshape(self.gamma, broadcast_shape)
            outputs = outputs * broadcast_gamma

        if self.center:
            broadcast_beta = K.reshape(self.beta, broadcast_shape)
                outputs = outputs + broadcast_beta
        return outputs

    def call(self, inputs):

        input_shape = K.int_shape(inputs)
        tensor_input_shape = K.shape(inputs)

        reshaped_inputs, group_shape=self._reshape_into_groups(input_shape)

        group_reduction_axes = list(range(len(group_shape)))
        mean, variance = nn.moments(reshaped_inputs, group_reduction_axes[2:],
                                    keep_dims=True)
        inputs = (reshaped_inputs - mean) / (K.sqrt(variance + self.epsilon))

        outputs = K.reshape(inputs, group_shape)
        
        if self.scale or self.center:
            outputs = self._apply_scale_or_center(outputs,input_shape)

        # finally we reshape the output back to the input shape
        outputs = K.reshape(outputs, tensor_input_shape)

        return outputs

    def get_config(self):
        config = {
            'groups': self.groups,
            'axis': self.axis,
            'epsilon': self.epsilon,
            'center': self.center,
            'scale': self.scale,
            'beta_initializer': initializers.serialize(self.beta_initializer),
            'gamma_initializer': initializers.serialize(self.gamma_initializer),
            'beta_regularizer': regularizers.serialize(self.beta_regularizer),
            'gamma_regularizer': regularizers.serialize(self.gamma_regularizer),
            'beta_constraint': constraints.serialize(self.beta_constraint),
            'gamma_constraint': constraints.serialize(self.gamma_constraint)
        }
        base_config = super(GroupNormalization, self).get_config()
        return dict(list(base_config.items()) + list(config.items()))

    def compute_output_shape(self, input_shape):
        return input_shape

class LayerNormalization(GroupNormalization):
    """Layer normalization layer.

    Layer Normalization is an specific case of ```GroupNormalization```since it
    normalizes all features of a layer. The Groupsize is 1.
    Layer Normalization's computation is independent
    of batch sizes, and its accuracy is stable in a wide range of batch sizes.
    
    Arguments
        axis: Integer, the axis that should be normalized
            (typically the features axis).
            For instance, after a `Conv2D` layer with
            `data_format="channels_first"`,
            set `axis=1` in `BatchNormalization`.
        epsilon: Small float added to variance to avoid dividing by zero.
        center: If True, add offset of `beta` to normalized tensor.
            If False, `beta` is ignored.
        scale: If True, multiply by `gamma`.
            If False, `gamma` is not used.
            When the next layer is linear (also e.g. `nn.relu`),
            this can be disabled since the scaling
            will be done by the next layer.
        beta_initializer: Initializer for the beta weight.
        gamma_initializer: Initializer for the gamma weight.
        beta_regularizer: Optional regularizer for the beta weight.
        gamma_regularizer: Optional regularizer for the gamma weight.
        beta_constraint: Optional constraint for the beta weight.
        gamma_constraint: Optional constraint for the gamma weight.
    
    Input shape
        Arbitrary. Use the keyword argument `input_shape`
        (tuple of integers, does not include the samples axis)
        when using this layer as the first layer in a model.
    
    Output shape
        Same shape as input.
    
    References
        - [Layer Normalization](https://arxiv.org/abs/1607.06450)
    """
    def __init__(self,**kwargs):
        kwargs["groups"]=1
        super(LayerNormalization,self).__init__(**kwargs)

class InstanceNormalization(GroupNormalization):
    """Instance normalization layer.
    
    Instance Normalization is an specific case of ```GroupNormalization```since it
    normalizes all features of one channel. The Groupsize is equal to the channel size.
    Instance Normalization's computation is independent
    of batch sizes, and its accuracy is stable in a wide range of batch sizes.

    Arguments
        axis: Integer, the axis that should be normalized
            (typically the features axis).
            For instance, after a `Conv2D` layer with
            `data_format="channels_first"`,
            set `axis=1` in `BatchNormalization`.
        epsilon: Small float added to variance to avoid dividing by zero.
        center: If True, add offset of `beta` to normalized tensor.
            If False, `beta` is ignored.
        scale: If True, multiply by `gamma`.
            If False, `gamma` is not used.
            When the next layer is linear (also e.g. `nn.relu`),
            this can be disabled since the scaling
            will be done by the next layer.
        beta_initializer: Initializer for the beta weight.
        gamma_initializer: Initializer for the gamma weight.
        beta_regularizer: Optional regularizer for the beta weight.
        gamma_regularizer: Optional regularizer for the gamma weight.
        beta_constraint: Optional constraint for the beta weight.
        gamma_constraint: Optional constraint for the gamma weight.

    Input shape
        Arbitrary. Use the keyword argument `input_shape`
        (tuple of integers, does not include the samples axis)
        when using this layer as the first layer in a model.

    Output shape
        Same shape as input.

    References
        - [Layer Normalization](https://arxiv.org/abs/1607.06450)
    """
    def __init__(self,**kwargs):
        kwargs["groups"]=-1
        super(InstanceNormalization,self).__init__(**kwargs)<|MERGE_RESOLUTION|>--- conflicted
+++ resolved
@@ -18,7 +18,7 @@
 from tensorflow.keras import backend as K
 from tensorflow.keras import constraints
 from tensorflow.keras import initializers
-from tensorflow.keras import regularizers 
+from tensorflow.keras import regularizers
 from tensorflow.keras.layers import InputSpec
 from tensorflow.keras.layers import Layer
 from tensorflow.python.ops import nn
@@ -65,12 +65,12 @@
         gamma_regularizer: Optional regularizer for the gamma weight.
         beta_constraint: Optional constraint for the beta weight.
         gamma_constraint: Optional constraint for the gamma weight.
-    
+
     Input shape
         Arbitrary. Use the keyword argument `input_shape`
         (tuple of integers, does not include the samples axis)
         when using this layer as the first layer in a model.
-    
+
     Output shape
         Same shape as input.
     References
@@ -108,12 +108,13 @@
 
         self._check_if_input_shape_is_None(input_shape)
         self._set_number_of_groups_for_instance_norm(input_shape)
-        self._check_size_of_dimensions(input_shape) 
+        self._check_size_of_dimensions(input_shape)
         self._create_input_spec(input_shape)
 
         self._add_gamma_weight(input_shape)
         self._add_beta_weight(input_shape)
         self.built = True
+        super(GroupNormalization, self).build(input_shape)
 
     def _check_if_input_shape_is_None(self, input_shape):
         dim = input_shape[self.axis]
@@ -179,18 +180,13 @@
                                         constraint=self.beta_constraint)
         else:
             self.beta = None
-<<<<<<< HEAD
-=======
-        self.built = True
-        super(GroupNormalization, self).build(input_shape)
->>>>>>> 095d91ee
 
 
     def _create_broadcast_shape(self,input_shape):
         broadcast_shape = [1] * len(input_shape)
         broadcast_shape[self.axis] = input_shape[self.axis] // self.groups
         broadcast_shape.insert(1, self.groups)
-        return broadcast_shape 
+        return broadcast_shape
 
 
     def _reshape_into_groups(self,input_shape):
@@ -226,7 +222,7 @@
         inputs = (reshaped_inputs - mean) / (K.sqrt(variance + self.epsilon))
 
         outputs = K.reshape(inputs, group_shape)
-        
+
         if self.scale or self.center:
             outputs = self._apply_scale_or_center(outputs,input_shape)
 
@@ -262,7 +258,7 @@
     normalizes all features of a layer. The Groupsize is 1.
     Layer Normalization's computation is independent
     of batch sizes, and its accuracy is stable in a wide range of batch sizes.
-    
+
     Arguments
         axis: Integer, the axis that should be normalized
             (typically the features axis).
@@ -283,15 +279,15 @@
         gamma_regularizer: Optional regularizer for the gamma weight.
         beta_constraint: Optional constraint for the beta weight.
         gamma_constraint: Optional constraint for the gamma weight.
-    
+
     Input shape
         Arbitrary. Use the keyword argument `input_shape`
         (tuple of integers, does not include the samples axis)
         when using this layer as the first layer in a model.
-    
+
     Output shape
         Same shape as input.
-    
+
     References
         - [Layer Normalization](https://arxiv.org/abs/1607.06450)
     """
@@ -301,7 +297,7 @@
 
 class InstanceNormalization(GroupNormalization):
     """Instance normalization layer.
-    
+
     Instance Normalization is an specific case of ```GroupNormalization```since it
     normalizes all features of one channel. The Groupsize is equal to the channel size.
     Instance Normalization's computation is independent
