# Copyright 2019 The TensorFlow Authors. All Rights Reserved.
#
# Licensed under the Apache License, Version 2.0 (the "License");
# you may not use this file except in compliance with the License.
# You may obtain a copy of the License at
#
#     http://www.apache.org/licenses/LICENSE-2.0
#
# Unless required by applicable law or agreed to in writing, software
# distributed under the License is distributed on an "AS IS" BASIS,
# WITHOUT WARRANTIES OR CONDITIONS OF ANY KIND, either express or implied.
# See the License for the specific language governing permissions and
# limitations under the License.

# Orginal implementation from keras_contrib/layer/normalization
# =============================================================================

import logging
import tensorflow as tf
from typeguard import typechecked

from tensorflow_addons.utils import types


@tf.keras.utils.register_keras_serializable(package="Addons")
class GroupNormalization(tf.keras.layers.Layer):
    """Group normalization layer.

    Group Normalization divides the channels into groups and computes
    within each group the mean and variance for normalization.
    Empirically, its accuracy is more stable than batch norm in a wide
    range of small batch sizes, if learning rate is adjusted linearly
    with batch sizes.

    Relation to Layer Normalization:
    If the number of groups is set to 1, then this operation becomes identical
    to Layer Normalization.

    Relation to Instance Normalization:
    If the number of groups is set to the
    input dimension (number of groups is equal
    to number of channels), then this operation becomes
    identical to Instance Normalization.

    Arguments
        groups: Integer, the number of groups for Group Normalization.
            Can be in the range [1, N] where N is the input dimension.
            The input dimension must be divisible by the number of groups.
        axis: Integer, the axis that should be normalized.
        epsilon: Small float added to variance to avoid dividing by zero.
        center: If True, add offset of `beta` to normalized tensor.
            If False, `beta` is ignored.
        scale: If True, multiply by `gamma`.
            If False, `gamma` is not used.
        beta_initializer: Initializer for the beta weight.
        gamma_initializer: Initializer for the gamma weight.
        beta_regularizer: Optional regularizer for the beta weight.
        gamma_regularizer: Optional regularizer for the gamma weight.
        beta_constraint: Optional constraint for the beta weight.
        gamma_constraint: Optional constraint for the gamma weight.

    Input shape
        Arbitrary. Use the keyword argument `input_shape`
        (tuple of integers, does not include the samples axis)
        when using this layer as the first layer in a model.

    Output shape
        Same shape as input.
    References
        - [Group Normalization](https://arxiv.org/abs/1803.08494)
    """

    @typechecked
<<<<<<< HEAD
    def __init__(self,
                 groups: int = 2,
                 axis: int = -1,
                 epsilon: float = 1e-3,
                 center: bool = True,
                 scale: bool = True,
                 beta_initializer: types.Initializer = 'zeros',
                 gamma_initializer: types.Initializer = 'ones',
                 beta_regularizer: types.Regularizer = None,
                 gamma_regularizer: types.Regularizer = None,
                 beta_constraint: types.Constraint = None,
                 gamma_constraint: types.Constraint = None,
                 **kwargs):
=======
    def __init__(
        self,
        groups: int = 2,
        axis: int = -1,
        epsilon: int = 1e-3,
        center: bool = True,
        scale: bool = True,
        beta_initializer: types.Initializer = "zeros",
        gamma_initializer: types.Initializer = "ones",
        beta_regularizer: types.Regularizer = None,
        gamma_regularizer: types.Regularizer = None,
        beta_constraint: types.Constraint = None,
        gamma_constraint: types.Constraint = None,
        **kwargs
    ):
>>>>>>> 343e7f32
        super().__init__(**kwargs)
        self.supports_masking = True
        self.groups = groups
        self.axis = axis
        self.epsilon = epsilon
        self.center = center
        self.scale = scale
        self.beta_initializer = tf.keras.initializers.get(beta_initializer)
        self.gamma_initializer = tf.keras.initializers.get(gamma_initializer)
        self.beta_regularizer = tf.keras.regularizers.get(beta_regularizer)
        self.gamma_regularizer = tf.keras.regularizers.get(gamma_regularizer)
        self.beta_constraint = tf.keras.constraints.get(beta_constraint)
        self.gamma_constraint = tf.keras.constraints.get(gamma_constraint)
        self._check_axis()

    def build(self, input_shape):

        self._check_if_input_shape_is_none(input_shape)
        self._set_number_of_groups_for_instance_norm(input_shape)
        self._check_size_of_dimensions(input_shape)
        self._create_input_spec(input_shape)

        self._add_gamma_weight(input_shape)
        self._add_beta_weight(input_shape)
        self.built = True
        super().build(input_shape)

    def call(self, inputs):

        input_shape = tf.keras.backend.int_shape(inputs)
        tensor_input_shape = tf.shape(inputs)

        reshaped_inputs, group_shape = self._reshape_into_groups(
            inputs, input_shape, tensor_input_shape
        )

        normalized_inputs = self._apply_normalization(reshaped_inputs, input_shape)

        outputs = tf.reshape(normalized_inputs, tensor_input_shape)

        return outputs

    def get_config(self):
        config = {
            "groups": self.groups,
            "axis": self.axis,
            "epsilon": self.epsilon,
            "center": self.center,
            "scale": self.scale,
            "beta_initializer": tf.keras.initializers.serialize(self.beta_initializer),
            "gamma_initializer": tf.keras.initializers.serialize(
                self.gamma_initializer
            ),
            "beta_regularizer": tf.keras.regularizers.serialize(self.beta_regularizer),
            "gamma_regularizer": tf.keras.regularizers.serialize(
                self.gamma_regularizer
            ),
            "beta_constraint": tf.keras.constraints.serialize(self.beta_constraint),
            "gamma_constraint": tf.keras.constraints.serialize(self.gamma_constraint),
        }
        base_config = super().get_config()
        return {**base_config, **config}

    def compute_output_shape(self, input_shape):
        return input_shape

    def _reshape_into_groups(self, inputs, input_shape, tensor_input_shape):

        group_shape = [tensor_input_shape[i] for i in range(len(input_shape))]
        group_shape[self.axis] = input_shape[self.axis] // self.groups
        group_shape.insert(self.axis, self.groups)
        group_shape = tf.stack(group_shape)
        reshaped_inputs = tf.reshape(inputs, group_shape)
        return reshaped_inputs, group_shape

    def _apply_normalization(self, reshaped_inputs, input_shape):

        group_shape = tf.keras.backend.int_shape(reshaped_inputs)
        group_reduction_axes = list(range(1, len(group_shape)))
        axis = -2 if self.axis == -1 else self.axis - 1
        group_reduction_axes.pop(axis)

        mean, variance = tf.nn.moments(
            reshaped_inputs, group_reduction_axes, keepdims=True
        )

        gamma, beta = self._get_reshaped_weights(input_shape)
        normalized_inputs = tf.nn.batch_normalization(
            reshaped_inputs,
            mean=mean,
            variance=variance,
            scale=gamma,
            offset=beta,
            variance_epsilon=self.epsilon,
        )
        return normalized_inputs

    def _get_reshaped_weights(self, input_shape):
        broadcast_shape = self._create_broadcast_shape(input_shape)
        gamma = None
        beta = None
        if self.scale:
            gamma = tf.reshape(self.gamma, broadcast_shape)

        if self.center:
            beta = tf.reshape(self.beta, broadcast_shape)
        return gamma, beta

    def _check_if_input_shape_is_none(self, input_shape):
        dim = input_shape[self.axis]
        if dim is None:
            raise ValueError(
                "Axis " + str(self.axis) + " of "
                "input tensor should have a defined dimension "
                "but the layer received an input with shape " + str(input_shape) + "."
            )

    def _set_number_of_groups_for_instance_norm(self, input_shape):
        dim = input_shape[self.axis]

        if self.groups == -1:
            self.groups = dim

    def _check_size_of_dimensions(self, input_shape):

        dim = input_shape[self.axis]
        if dim < self.groups:
            raise ValueError(
                "Number of groups (" + str(self.groups) + ") cannot be "
                "more than the number of channels (" + str(dim) + ")."
            )

        if dim % self.groups != 0:
            raise ValueError(
                "Number of groups (" + str(self.groups) + ") must be a "
                "multiple of the number of channels (" + str(dim) + ")."
            )

    def _check_axis(self):

        if self.axis == 0:
            raise ValueError(
                "You are trying to normalize your batch axis. Do you want to "
                "use tf.layer.batch_normalization instead"
            )

    def _create_input_spec(self, input_shape):

        dim = input_shape[self.axis]
        self.input_spec = tf.keras.layers.InputSpec(
            ndim=len(input_shape), axes={self.axis: dim}
        )

    def _add_gamma_weight(self, input_shape):

        dim = input_shape[self.axis]
        shape = (dim,)

        if self.scale:
            self.gamma = self.add_weight(
                shape=shape,
                name="gamma",
                initializer=self.gamma_initializer,
                regularizer=self.gamma_regularizer,
                constraint=self.gamma_constraint,
            )
        else:
            self.gamma = None

    def _add_beta_weight(self, input_shape):

        dim = input_shape[self.axis]
        shape = (dim,)

        if self.center:
            self.beta = self.add_weight(
                shape=shape,
                name="beta",
                initializer=self.beta_initializer,
                regularizer=self.beta_regularizer,
                constraint=self.beta_constraint,
            )
        else:
            self.beta = None

    def _create_broadcast_shape(self, input_shape):
        broadcast_shape = [1] * len(input_shape)
        broadcast_shape[self.axis] = input_shape[self.axis] // self.groups
        broadcast_shape.insert(self.axis, self.groups)
        return broadcast_shape


@tf.keras.utils.register_keras_serializable(package="Addons")
class InstanceNormalization(GroupNormalization):
    """Instance normalization layer.

    Instance Normalization is an specific case of ```GroupNormalization```since
    it normalizes all features of one channel. The Groupsize is equal to the
    channel size. Empirically, its accuracy is more stable than batch norm in a
    wide range of small batch sizes, if learning rate is adjusted linearly
    with batch sizes.

    Arguments
        axis: Integer, the axis that should be normalized.
        epsilon: Small float added to variance to avoid dividing by zero.
        center: If True, add offset of `beta` to normalized tensor.
            If False, `beta` is ignored.
        scale: If True, multiply by `gamma`.
            If False, `gamma` is not used.
        beta_initializer: Initializer for the beta weight.
        gamma_initializer: Initializer for the gamma weight.
        beta_regularizer: Optional regularizer for the beta weight.
        gamma_regularizer: Optional regularizer for the gamma weight.
        beta_constraint: Optional constraint for the beta weight.
        gamma_constraint: Optional constraint for the gamma weight.

    Input shape
        Arbitrary. Use the keyword argument `input_shape`
        (tuple of integers, does not include the samples axis)
        when using this layer as the first layer in a model.

    Output shape
        Same shape as input.

    References
        - [Instance Normalization: The Missing Ingredient for Fast Stylization]
        (https://arxiv.org/abs/1607.08022)
    """

    def __init__(self, **kwargs):
        if "groups" in kwargs:
            logging.warning("The given value for groups will be overwritten.")

        kwargs["groups"] = -1
        super().__init__(**kwargs)<|MERGE_RESOLUTION|>--- conflicted
+++ resolved
@@ -71,26 +71,11 @@
     """
 
     @typechecked
-<<<<<<< HEAD
-    def __init__(self,
-                 groups: int = 2,
-                 axis: int = -1,
-                 epsilon: float = 1e-3,
-                 center: bool = True,
-                 scale: bool = True,
-                 beta_initializer: types.Initializer = 'zeros',
-                 gamma_initializer: types.Initializer = 'ones',
-                 beta_regularizer: types.Regularizer = None,
-                 gamma_regularizer: types.Regularizer = None,
-                 beta_constraint: types.Constraint = None,
-                 gamma_constraint: types.Constraint = None,
-                 **kwargs):
-=======
     def __init__(
         self,
         groups: int = 2,
         axis: int = -1,
-        epsilon: int = 1e-3,
+        epsilon: float = 1e-3,
         center: bool = True,
         scale: bool = True,
         beta_initializer: types.Initializer = "zeros",
@@ -101,7 +86,6 @@
         gamma_constraint: types.Constraint = None,
         **kwargs
     ):
->>>>>>> 343e7f32
         super().__init__(**kwargs)
         self.supports_masking = True
         self.groups = groups
