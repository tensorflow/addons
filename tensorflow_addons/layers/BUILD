--- conflicted
+++ resolved
@@ -8,11 +8,8 @@
         "__init__.py",
         "gelu.py",
         "maxout.py",
-<<<<<<< HEAD
         "multihead_attention.py",
-=======
         "netvlad.py",
->>>>>>> e65f79e2
         "normalizations.py",
         "optical_flow.py",
         "poincare.py",
@@ -141,21 +138,24 @@
 )
 
 py_test(
-<<<<<<< HEAD
+    name = "netvlad_test",
+    size = "small",
+    srcs = [
+        "netvlad_test.py",
+    ],
+    main = "netvlad_test.py",
+    deps = [
+        ":layers",
+    ],
+)
+
+py_test(
     name = "multihead_attention_test",
     size = "small",
     srcs = [
         "multihead_attention_test.py",
     ],
     main = "multihead_attention_test.py",
-=======
-    name = "netvlad_test",
-    size = "small",
-    srcs = [
-        "netvlad_test.py",
-    ],
-    main = "netvlad_test.py",
->>>>>>> e65f79e2
     deps = [
         ":layers",
     ],
