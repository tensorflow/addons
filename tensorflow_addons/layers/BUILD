--- conflicted
+++ resolved
@@ -10,22 +10,14 @@
         "python/maxout.py",
         "python/normalizations.py",
         "python/poincare.py",
-<<<<<<< HEAD
-        "python/wrappers.py"
-=======
         "python/sparsemax.py",
         "python/wrappers.py",
->>>>>>> 17dafd54
     ],
     srcs_version = "PY2AND3",
     deps = [
         "//tensorflow_addons/utils:utils_py",
-<<<<<<< HEAD
-    ]
-=======
         "//tensorflow_addons/activations:activations_py",
     ],
->>>>>>> 17dafd54
 )
 
 py_test(
