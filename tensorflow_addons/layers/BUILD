--- conflicted
+++ resolved
@@ -20,11 +20,7 @@
 
 py_test(
     name = "layers_wrappers_py_test",
-<<<<<<< HEAD
-    size= "small",
-=======
     size = "small",
->>>>>>> 095d91ee
     srcs = [
         "python/wrappers_test.py",
     ],
@@ -57,24 +53,6 @@
     main = "python/normalizations_test.py",
     srcs_version = "PY2AND3",
     deps = [
-<<<<<<< HEAD
             ":layers_py",
         ],
-=======
-        ":layers_py",
-    ],
-)
-
-py_test(
-    name = "poincare_py_test",
-    size = "small",
-    srcs = [
-        "python/poincare_test.py",
-    ],
-    main = "python/poincare_test.py",
-    srcs_version = "PY2AND3",
-    deps = [
-        ":layers_py",
-    ],
->>>>>>> 095d91ee
 )