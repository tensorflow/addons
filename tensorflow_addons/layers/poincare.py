# Copyright 2019 The TensorFlow Authors. All Rights Reserved.
#
# Licensed under the Apache License, Version 2.0 (the "License");
# you may not use this file except in compliance with the License.
# You may obtain a copy of the License at
#
#     http://www.apache.org/licenses/LICENSE-2.0
#
# Unless required by applicable law or agreed to in writing, software
# distributed under the License is distributed on an "AS IS" BASIS,
# WITHOUT WARRANTIES OR CONDITIONS OF ANY KIND, either express or implied.
# See the License for the specific language governing permissions and
# limitations under the License.
# ==============================================================================
"""Implementing PoincareNormalize layer."""

import tensorflow as tf


@tf.keras.utils.register_keras_serializable(package='Addons')
class PoincareNormalize(tf.keras.layers.Layer):
    """Project into the Poincare ball with norm <= 1.0 - epsilon.

    https://en.wikipedia.org/wiki/Poincare_ball_model

    Used in Poincare Embeddings for Learning Hierarchical Representations
    Maximilian Nickel, Douwe Kiela https://arxiv.org/pdf/1705.08039.pdf

    For a 1-D tensor with `axis = 0`, computes

                  (x * (1 - epsilon)) / ||x||     if ||x|| > 1 - epsilon
        output =
                   x                              otherwise

    For `x` with more dimensions, independently normalizes each 1-D slice along
    dimension `axis`.

    Arguments:
      axis: Axis along which to normalize.  A scalar or a vector of integers.
      epsilon: A small deviation from the edge of the unit sphere for
        numerical stability.
    """

    def __init__(self, axis=1, epsilon=1e-5, **kwargs):
        super().__init__(**kwargs)
        self.axis = axis
        self.epsilon = epsilon

    def call(self, inputs):
        x = tf.convert_to_tensor(inputs)
        square_sum = tf.math.reduce_sum(
            tf.math.square(x), self.axis, keepdims=True)
        x_inv_norm = tf.math.rsqrt(square_sum)
        x_inv_norm = tf.math.minimum((1. - self.epsilon) * x_inv_norm, 1.)
        outputs = tf.math.multiply(x, x_inv_norm)
        return outputs

    def compute_output_shape(self, input_shape):
        return input_shape

    def get_config(self):
        config = {'axis': self.axis, 'epsilon': self.epsilon}
<<<<<<< HEAD
        base_config = super(PoincareNormalize, self).get_config()
        return {**base_config, **config}
=======
        base_config = super().get_config()
        return dict(list(base_config.items()) + list(config.items()))
>>>>>>> cb68a272
<|MERGE_RESOLUTION|>--- conflicted
+++ resolved
@@ -60,10 +60,5 @@
 
     def get_config(self):
         config = {'axis': self.axis, 'epsilon': self.epsilon}
-<<<<<<< HEAD
-        base_config = super(PoincareNormalize, self).get_config()
-        return {**base_config, **config}
-=======
         base_config = super().get_config()
-        return dict(list(base_config.items()) + list(config.items()))
->>>>>>> cb68a272
+        return {**base_config, **config}