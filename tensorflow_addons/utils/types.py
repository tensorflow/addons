# Copyright 2019 The TensorFlow Authors. All Rights Reserved.
#
# Licensed under the Apache License, Version 2.0 (the "License");
# you may not use this file except in compliance with the License.
# You may obtain a copy of the License at
#
#     http://www.apache.org/licenses/LICENSE-2.0
#
# Unless required by applicable law or agreed to in writing, software
# distributed under the License is distributed on an "AS IS" BASIS,
# WITHOUT WARRANTIES OR CONDITIONS OF ANY KIND, either express or implied.
# See the License for the specific language governing permissions and
# limitations under the License.
# ==============================================================================
"""Types for typing functions signatures."""

from typing import Union, Callable, List

import numpy as np
import tensorflow as tf


Number = Union[
    float,
    int,
    np.float16,
    np.float32,
    np.float64,
    np.int8,
    np.int16,
    np.int32,
    np.int64,
    np.uint8,
    np.uint16,
    np.uint32,
    np.uint64,
]

Initializer = Union[None, dict, str, Callable]
Regularizer = Union[None, dict, str, Callable]
Constraint = Union[None, dict, str, Callable]
Activation = Union[None, str, Callable]

<<<<<<< HEAD
TensorLike = Union[List[Union[Number, list]], Number, np.ndarray, tf.Tensor]
=======
TensorLike = Union[List[Union[Number, list]], tuple, Number, np.ndarray, tf.Tensor]
>>>>>>> a1898300
FloatTensorLike = Union[tf.Tensor, float, np.float16, np.float32, np.float64]
AcceptableDTypes = Union[tf.DType, np.dtype, type, int, str, None]<|MERGE_RESOLUTION|>--- conflicted
+++ resolved
@@ -41,10 +41,6 @@
 Constraint = Union[None, dict, str, Callable]
 Activation = Union[None, str, Callable]
 
-<<<<<<< HEAD
-TensorLike = Union[List[Union[Number, list]], Number, np.ndarray, tf.Tensor]
-=======
 TensorLike = Union[List[Union[Number, list]], tuple, Number, np.ndarray, tf.Tensor]
->>>>>>> a1898300
 FloatTensorLike = Union[tf.Tensor, float, np.float16, np.float32, np.float64]
 AcceptableDTypes = Union[tf.DType, np.dtype, type, int, str, None]