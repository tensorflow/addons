--- conflicted
+++ resolved
@@ -160,31 +160,7 @@
 
         return decorated
 
-<<<<<<< HEAD
     return decorator
-=======
-    return decorator
-
-
-def time_function(f):
-    def decorated(self, *args, **kwargs):
-        start = time.time()
-        f(self, *args, **kwargs)
-        end = time.time()
-        print(f.__name__, "took", (end - start), "seconds")
-
-    return decorated
-
-
-def time_all_functions(cls):
-    for name, method in cls.__dict__.copy().items():
-        if (
-            callable(method)
-            and name.startswith(unittest.TestLoader.testMethodPrefix)
-            and name != "test_session"
-        ):
-            setattr(cls, name, time_function(method))
-    return cls
 
 
 def finalizer():
@@ -198,5 +174,4 @@
     elif request.param == "tf_function":
         tf.config.experimental_run_functions_eagerly(False)
 
-    request.addfinalizer(finalizer)
->>>>>>> 69be560e
+    request.addfinalizer(finalizer)