licenses(["notice"])  # Apache 2.0

package(default_visibility = ["//visibility:public"])

py_library(
    name = "utils",
    srcs = ([
        "__init__.py",
<<<<<<< HEAD
        "python/__init__.py",
        "python/keras_utils.py",
        "python/tensor_util.py",
        "python/test_utils.py",
=======
        "keras_utils.py",
        "test_utils.py",
        "resource_loader.py",
>>>>>>> d2db2514
    ]),
    srcs_version = "PY2AND3",
)<|MERGE_RESOLUTION|>--- conflicted
+++ resolved
@@ -6,16 +6,10 @@
     name = "utils",
     srcs = ([
         "__init__.py",
-<<<<<<< HEAD
-        "python/__init__.py",
-        "python/keras_utils.py",
-        "python/tensor_util.py",
-        "python/test_utils.py",
-=======
         "keras_utils.py",
+        "tensor_util.py",
         "test_utils.py",
         "resource_loader.py",
->>>>>>> d2db2514
     ]),
     srcs_version = "PY2AND3",
 )