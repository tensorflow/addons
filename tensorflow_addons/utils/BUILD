--- conflicted
+++ resolved
@@ -8,11 +8,8 @@
         "__init__.py",
         "python/__init__.py",
         "python/keras_utils.py",
-<<<<<<< HEAD
         "python/tensor_util.py",
-=======
         "python/test_utils.py",
->>>>>>> f0ab134d
     ]),
     srcs_version = "PY2AND3",
 )