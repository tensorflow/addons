--- conflicted
+++ resolved
@@ -202,13 +202,8 @@
             "bias_initializer": self.bias_initializer,
             "projection_initializer": self.projection_initializer,
         }
-<<<<<<< HEAD
-        base_config = super(NASCell, self).get_config()
+        base_config = super().get_config()
         return {**base_config, **config}
-=======
-        base_config = super().get_config()
-        return dict(list(base_config.items()) + list(config.items()))
->>>>>>> cb68a272
 
 
 @tf.keras.utils.register_keras_serializable(package='Addons')
@@ -359,13 +354,8 @@
             'norm_epsilon':
             self.norm_epsilon,
         }
-<<<<<<< HEAD
-        base_config = super(LayerNormLSTMCell, self).get_config()
+        base_config = super().get_config()
         return {**base_config, **config}
-=======
-        base_config = super().get_config()
-        return dict(list(base_config.items()) + list(config.items()))
->>>>>>> cb68a272
 
     def _create_norm_layer(self, name):
         return keras.layers.LayerNormalization(
