# Copyright 2019 The TensorFlow Authors. All Rights Reserved.
#
# Licensed under the Apache License, Version 2.0 (the "License");
# you may not use this file except in compliance with the License.
# You may obtain a copy of the License at
#
#     http://www.apache.org/licenses/LICENSE-2.0
#
# Unless required by applicable law or agreed to in writing, software
# distributed under the License is distributed on an "AS IS" BASIS,
# WITHOUT WARRANTIES OR CONDITIONS OF ANY KIND, either express or implied.
# See the License for the specific language governing permissions and
# limitations under the License.
# ==============================================================================
"""Tests for tfa.seq2seq.attention_wrapper."""

import collections

from absl.testing import parameterized
import numpy as np
import tensorflow as tf

from tensorflow_addons.utils import test_utils
from tensorflow_addons.seq2seq import attention_wrapper as wrapper
from tensorflow_addons.seq2seq import basic_decoder
from tensorflow_addons.seq2seq import sampler as sampler_py


@test_utils.run_all_in_graph_and_eager_modes
class AttentionMechanismTest(tf.test.TestCase, parameterized.TestCase):
    def setUp(self):
        super().setUp()
        self.batch = 10
        self.timestep = 5
        self.memory_size = 6
        self.units = 8

        self.memory = np.random.randn(
            self.batch, self.timestep, self.memory_size
        ).astype(np.float32)
        self.memory_length = np.random.randint(
            low=1, high=self.timestep + 1, size=(self.batch,)
        )
        self.query = np.random.randn(self.batch, self.units).astype(np.float32)
        self.state = np.random.randn(self.batch, self.timestep).astype(np.float32)

    @parameterized.named_parameters(
        ("luong", wrapper.LuongAttention),
        ("luong_monotonic", wrapper.LuongMonotonicAttention),
        ("bahdanau", wrapper.BahdanauAttention),
        ("bahdanau_monotonic", wrapper.BahdanauMonotonicAttention),
    )
    def test_attention_shape_inference(self, attention_cls):
        attention = attention_cls(self.units, self.memory)
        attention_score = attention([self.query, self.state])
        self.assertLen(attention_score, 2)
        self.assertEqual(attention_score[0].shape, (self.batch, self.timestep))
        self.assertEqual(attention_score[1].shape, (self.batch, self.timestep))

    @parameterized.named_parameters(
        ("luong", wrapper.LuongAttention),
        ("luong_monotonic", wrapper.LuongMonotonicAttention),
        ("bahdanau", wrapper.BahdanauAttention),
        ("bahdanau_monotonic", wrapper.BahdanauMonotonicAttention),
    )
    def test_get_config(self, attention_cls):
        attention = attention_cls(self.units, self.memory)
        config = attention.get_config()

        attention_from_config = attention_cls.from_config(config)
        config_from_clone = attention_from_config.get_config()

        self.assertDictEqual(config, config_from_clone)

    @parameterized.named_parameters(
        ("luong", wrapper.LuongAttention),
        ("luong_monotonic", wrapper.LuongMonotonicAttention),
        ("bahdanau", wrapper.BahdanauAttention),
        ("bahdanau_monotonic", wrapper.BahdanauMonotonicAttention),
    )
    def test_layer_output(self, attention_cls):
        attention = attention_cls(self.units, self.memory)
        score = attention([self.query, self.state])
        self.evaluate(tf.compat.v1.variables_initializer(attention.variables))

        score_val = self.evaluate(score)
        self.assertLen(score_val, 2)
        self.assertEqual(score_val[0].shape, (self.batch, self.timestep))
        self.assertEqual(score_val[1].shape, (self.batch, self.timestep))

    @parameterized.named_parameters(
        ("luong", wrapper.LuongAttention),
        ("luong_monotonic", wrapper.LuongMonotonicAttention),
        ("bahdanau", wrapper.BahdanauAttention),
        ("bahdanau_monotonic", wrapper.BahdanauMonotonicAttention),
    )
    def test_passing_memory_from_call(self, attention_cls):
        attention = attention_cls(self.units, self.memory)
        weights_before_query = attention.get_weights()
        ref_score = attention([self.query, self.state])

        self.evaluate(tf.compat.v1.global_variables_initializer())
        ref_score_val = self.evaluate(ref_score)

        all_weights = attention.get_weights()
        config = attention.get_config()
        # Simulate the twice invocation of calls here.
        attention_from_config = attention_cls.from_config(config)
        attention_from_config.build(self.memory.shape)
        attention_from_config.set_weights(weights_before_query)
        attention_from_config(self.memory, setup_memory=True)
        attention_from_config.build([self.query.shape, self.state.shape])
        attention_from_config.set_weights(all_weights)
        score = attention_from_config([self.query, self.state])

        score_val = self.evaluate(score)
        self.assertAllClose(ref_score_val, score_val)

    @parameterized.named_parameters(
        ("luong", wrapper.LuongAttention),
        ("luong_monotonic", wrapper.LuongMonotonicAttention),
        ("bahdanau", wrapper.BahdanauAttention),
        ("bahdanau_monotonic", wrapper.BahdanauMonotonicAttention),
    )
    def test_save_load_layer(self, attention_cls):
        vocab = 20
        embedding_dim = 6
        inputs = tf.keras.Input(shape=[self.timestep])
        encoder_input = tf.keras.layers.Embedding(vocab, embedding_dim, mask_zero=True)(
            inputs
        )
        encoder_output = tf.keras.layers.LSTM(self.memory_size, return_sequences=True)(
            encoder_input
        )

        attention = attention_cls(self.units, encoder_output)
        query = tf.keras.Input(shape=[self.units])
        state = tf.keras.Input(shape=[self.timestep])

        score = attention([query, state])

        x = np.random.randint(vocab, size=(self.batch, self.timestep))
        x_test = np.random.randint(vocab, size=(self.batch, self.timestep))
        y = np.random.randn(self.batch, self.timestep)
        model = tf.keras.Model([inputs, query, state], score)
        # Fall back to v1 style Keras training loop until issue with
        # using outputs of a layer in another layer's constructor.
        model.compile("rmsprop", "mse")
        model.fit([x, self.query, self.state], (y, y))
        y_ref = model.predict_on_batch([x_test, self.query, self.state])

        config = model.get_config()
        weights = model.get_weights()
        loaded_model = tf.keras.Model.from_config(
            config, custom_objects={attention_cls.__name__: attention_cls}
        )
        loaded_model.set_weights(weights)

        # Fall back to v1 style Keras training loop until issue with
        # using outputs of a layer in another layer's constructor.
        loaded_model.compile("rmsprop", "mse")

        y = loaded_model.predict_on_batch([x_test, self.query, self.state])

        self.assertAllClose(y_ref, y)

    @parameterized.named_parameters(
        ("luong", wrapper.LuongAttention),
        ("luong_monotonic", wrapper.LuongMonotonicAttention),
        ("bahdanau", wrapper.BahdanauAttention),
        ("bahdanau_monotonic", wrapper.BahdanauMonotonicAttention),
    )
    def test_manual_memory_reset(self, attention_cls):
        attention = attention_cls(self.units)

        def _compute_score(batch_size=None):
            if batch_size is None:
                batch_size = self.batch
            memory = self.memory[:batch_size]
            attention.setup_memory(
                memory, memory_sequence_length=self.memory_length[:batch_size]
            )
            self.assertListEqual(attention.values.shape.as_list(), list(memory.shape))
            self.assertListEqual(
                attention.keys.shape.as_list(), list(memory.shape)[:-1] + [self.units]
            )
            return attention([self.query[:batch_size], self.state[:batch_size]])

        score = _compute_score(batch_size=self.batch)
        variables = list(attention.variables)
        score = _compute_score(batch_size=self.batch - 1)

        # No new variables were created.
        for var_1, var_2 in zip(variables, list(attention.variables)):
            self.assertIs(var_1, var_2)

        # Score can be computed without errors.
        self.evaluate(tf.compat.v1.global_variables_initializer())
        self.evaluate(score)

    def test_masking(self):
        memory = tf.ones([4, 4, 5], dtype=tf.float32)
        memory_sequence_length = tf.constant([1, 2, 3, 4], dtype=tf.int32)
        query = tf.ones([4, 5], dtype=tf.float32)
        state = None
        attention = wrapper.LuongAttention(5, memory, memory_sequence_length)
        alignment, _ = attention([query, state])
        self.evaluate(tf.compat.v1.global_variables_initializer())
        alignment = self.evaluate(alignment)
        self.assertEqual(np.sum(np.triu(alignment, k=1)), 0)

    @parameterized.named_parameters(
        ("luong", wrapper.LuongAttention),
        ("luong_monotonic", wrapper.LuongMonotonicAttention),
        ("bahdanau", wrapper.BahdanauAttention),
        ("bahdanau_monotonic", wrapper.BahdanauMonotonicAttention),
    )
    def test_memory_re_setup(self, attention_cls):
        class MyModel(tf.keras.models.Model):
            def __init__(self, vocab, embedding_dim, memory_size, units):
                super().__init__()
                self.emb = tf.keras.layers.Embedding(
                    vocab, embedding_dim, mask_zero=True
                )
                self.encoder = tf.keras.layers.LSTM(memory_size, return_sequences=True)
                self.attn_mch = attention_cls(units)

            def call(self, inputs):
                enc_input, query, state = inputs
                mask = self.emb.compute_mask(enc_input)
                enc_input = self.emb(enc_input)
                enc_output = self.encoder(enc_input, mask=mask)
                # To ensure manual resetting also works in the graph mode,
                # we call the attention mechanism twice.
                self.attn_mch(enc_output, mask=mask, setup_memory=True)
                self.attn_mch(enc_output, mask=mask, setup_memory=True)
                score = self.attn_mch([query, state])
                return score

        vocab = 20
        embedding_dim = 6
        num_batches = 5

        model = MyModel(vocab, embedding_dim, self.memory_size, self.units)
        if tf.executing_eagerly():
            model.compile("rmsprop", "mse", run_eagerly=True)
        else:
            model.compile("rmsprop", "mse")

        x = np.random.randint(vocab, size=(num_batches * self.batch, self.timestep))
        x_test = np.random.randint(
            vocab, size=(num_batches * self.batch, self.timestep)
        )
        y = np.random.randn(num_batches * self.batch, self.timestep)

        query = np.tile(self.query, [num_batches, 1])
        state = np.tile(self.state, [num_batches, 1])

        model.fit([x, query, state], (y, y), batch_size=self.batch)
        model.predict_on_batch([x_test, query, state])


class ResultSummary(
    collections.namedtuple("ResultSummary", ("shape", "dtype", "mean"))
):
    pass


def get_result_summary(x):
    if isinstance(x, np.ndarray):
        return ResultSummary(x.shape, x.dtype, x.mean())
    return x


@test_utils.run_all_in_graph_and_eager_modes
class AttentionWrapperTest(tf.test.TestCase, parameterized.TestCase):
    def assertAllCloseOrEqual(self, x, y, **kwargs):
        if isinstance(x, np.ndarray) or isinstance(x, float):
            return super().assertAllClose(x, y, atol=1e-3, **kwargs)
        else:
            self.assertAllEqual(x, y, **kwargs)

    def setUp(self):
        super().setUp()
        self.batch = 64
        self.units = 128
        self.encoder_timestep = 10
        self.encoder_dim = 256
        self.decoder_timestep = 12
        self.encoder_outputs = np.random.randn(
            self.batch, self.encoder_timestep, self.encoder_dim
        )
        self.encoder_sequence_length = np.random.randint(
            1, high=self.encoder_timestep, size=(self.batch,)
        ).astype(np.int32)
        self.decoder_inputs = np.random.randn(
            self.batch, self.decoder_timestep, self.units
        )
        self.decoder_sequence_length = np.random.randint(
            self.decoder_timestep, size=(self.batch,)
        ).astype(np.int32)

    def testCustomAttentionLayer(self):
        attention_mechanism = wrapper.LuongAttention(self.units)
        cell = tf.keras.layers.LSTMCell(self.units)
        attention_layer = tf.keras.layers.Dense(
            self.units * 2, use_bias=False, activation=tf.math.tanh
        )
        attention_wrapper = wrapper.AttentionWrapper(
            cell, attention_mechanism, attention_layer=attention_layer
        )
        with self.assertRaises(ValueError):
            # Should fail because the attention mechanism has not been
            # initialized.
            attention_wrapper.get_initial_state(batch_size=self.batch, dtype=tf.float32)
        attention_mechanism.setup_memory(
            self.encoder_outputs.astype(np.float32),
            memory_sequence_length=self.encoder_sequence_length,
        )
        initial_state = attention_wrapper.get_initial_state(
            batch_size=self.batch, dtype=tf.float32
        )
        self.assertEqual(initial_state.attention.shape[-1], self.units * 2)
        first_input = self.decoder_inputs[:, 0].astype(np.float32)
        output, next_state = attention_wrapper(first_input, initial_state)
        self.assertEqual(output.shape[-1], self.units * 2)

    def _testWithAttention(
        self,
        create_attention_mechanism,
        expected_final_output,
        expected_final_state,
        attention_mechanism_depth=3,
        alignment_history=False,
        expected_final_alignment_history=None,
        attention_layer_size=6,
        attention_layer=None,
        create_query_layer=False,
        create_memory_layer=True,
        create_attention_kwargs=None,
    ):
        attention_layer_sizes = (
            [attention_layer_size] if attention_layer_size is not None else None
        )
        attention_layers = [attention_layer] if attention_layer is not None else None
        self._testWithMaybeMultiAttention(
            is_multi=False,
            create_attention_mechanisms=[create_attention_mechanism],
            expected_final_output=expected_final_output,
            expected_final_state=expected_final_state,
            attention_mechanism_depths=[attention_mechanism_depth],
            alignment_history=alignment_history,
            expected_final_alignment_history=expected_final_alignment_history,
            attention_layer_sizes=attention_layer_sizes,
            attention_layers=attention_layers,
            create_query_layer=create_query_layer,
            create_memory_layer=create_memory_layer,
            create_attention_kwargs=create_attention_kwargs,
        )

    def _testWithMaybeMultiAttention(
        self,
        is_multi,
        create_attention_mechanisms,
        expected_final_output,
        expected_final_state,
        attention_mechanism_depths,
        alignment_history=False,
        expected_final_alignment_history=None,
        attention_layer_sizes=None,
        attention_layers=None,
        create_query_layer=False,
        create_memory_layer=True,
        create_attention_kwargs=None,
    ):
        # Allow is_multi to be True with a single mechanism to enable test for
        # passing in a single mechanism in a list.
        assert len(create_attention_mechanisms) == 1 or is_multi
        encoder_sequence_length = [3, 2, 3, 1, 1]
        decoder_sequence_length = [2, 0, 1, 2, 3]
        batch_size = 5
        encoder_max_time = 8
        decoder_max_time = 4
        input_depth = 7
        encoder_output_depth = 10
        cell_depth = 9
        create_attention_kwargs = create_attention_kwargs or {}

        if attention_layer_sizes is not None:
            # Compute sum of attention_layer_sizes. Use encoder_output_depth if
            # None.
            attention_depth = sum(
                attention_layer_size or encoder_output_depth
                for attention_layer_size in attention_layer_sizes
            )
        elif attention_layers is not None:
            # Compute sum of attention_layers output depth.
            attention_depth = sum(
                attention_layer.compute_output_shape(
                    [batch_size, cell_depth + encoder_output_depth]
                )
                .dims[-1]
                .value
                for attention_layer in attention_layers
            )
        else:
            attention_depth = encoder_output_depth * len(create_attention_mechanisms)

        decoder_inputs = np.random.randn(
            batch_size, decoder_max_time, input_depth
        ).astype(np.float32)
        encoder_outputs = np.random.randn(
            batch_size, encoder_max_time, encoder_output_depth
        ).astype(np.float32)

        attention_mechanisms = []
        for creator, depth in zip(
            create_attention_mechanisms, attention_mechanism_depths
        ):
            # Create a memory layer with deterministic initializer to avoid
            # randomness in the test between graph and eager.
            if create_query_layer:
                create_attention_kwargs["query_layer"] = tf.keras.layers.Dense(
                    depth, kernel_initializer="ones", use_bias=False
                )
            if create_memory_layer:
                create_attention_kwargs["memory_layer"] = tf.keras.layers.Dense(
                    depth, kernel_initializer="ones", use_bias=False
                )

            attention_mechanisms.append(
                creator(
                    units=depth,
                    memory=encoder_outputs,
                    memory_sequence_length=encoder_sequence_length,
                    **create_attention_kwargs,
                )
            )

        with self.cached_session(use_gpu=True):
            attention_layer_size = attention_layer_sizes
            attention_layer = attention_layers
            if not is_multi:
                if attention_layer_size is not None:
                    attention_layer_size = attention_layer_size[0]
                if attention_layer is not None:
                    attention_layer = attention_layer[0]
            cell = tf.keras.layers.LSTMCell(
                cell_depth,
                recurrent_activation="sigmoid",
                kernel_initializer="ones",
                recurrent_initializer="ones",
            )
            cell = wrapper.AttentionWrapper(
                cell,
                attention_mechanisms if is_multi else attention_mechanisms[0],
                attention_layer_size=attention_layer_size,
                alignment_history=alignment_history,
                attention_layer=attention_layer,
            )
            if cell._attention_layers is not None:
                for layer in cell._attention_layers:
                    layer.kernel_initializer = tf.compat.v1.keras.initializers.glorot_uniform(
                        seed=1337
                    )

            sampler = sampler_py.TrainingSampler()
            my_decoder = basic_decoder.BasicDecoder(cell=cell, sampler=sampler)
            initial_state = cell.get_initial_state(
                dtype=tf.float32, batch_size=batch_size
            )
            final_outputs, final_state, _ = my_decoder(
                decoder_inputs,
                initial_state=initial_state,
                sequence_length=decoder_sequence_length,
            )

            self.assertIsInstance(final_outputs, basic_decoder.BasicDecoderOutput)
            self.assertIsInstance(final_state, wrapper.AttentionWrapperState)

            expected_time = (
                expected_final_state.time if tf.executing_eagerly() else None
            )
            self.assertEqual(
                (batch_size, expected_time, attention_depth),
                tuple(final_outputs.rnn_output.get_shape().as_list()),
            )
            self.assertEqual(
                (batch_size, expected_time),
                tuple(final_outputs.sample_id.get_shape().as_list()),
            )

            self.assertEqual(
                (batch_size, attention_depth),
                tuple(final_state.attention.get_shape().as_list()),
            )
            self.assertEqual(
                (batch_size, cell_depth),
                tuple(final_state.cell_state[0].get_shape().as_list()),
            )
            self.assertEqual(
                (batch_size, cell_depth),
                tuple(final_state.cell_state[1].get_shape().as_list()),
            )

            if alignment_history:
                if is_multi:
                    state_alignment_history = []
                    for history_array in final_state.alignment_history:
                        history = history_array.stack()
                        self.assertEqual(
                            (expected_time, batch_size, encoder_max_time),
                            tuple(history.get_shape().as_list()),
                        )
                        state_alignment_history.append(history)
                    state_alignment_history = tuple(state_alignment_history)
                else:
                    state_alignment_history = final_state.alignment_history.stack()
                    self.assertEqual(
                        (expected_time, batch_size, encoder_max_time),
                        tuple(state_alignment_history.get_shape().as_list()),
                    )
                tf.nest.assert_same_structure(
                    cell.state_size,
                    cell.get_initial_state(batch_size=batch_size, dtype=tf.float32),
                )
                # Remove the history from final_state for purposes of the
                # remainder of the tests.
                final_state = final_state._replace(
                    alignment_history=()
                )  # pylint: disable=protected-access
            else:
                state_alignment_history = ()

            self.evaluate(tf.compat.v1.global_variables_initializer())
            eval_result = self.evaluate(
                {
                    "final_outputs": final_outputs,
                    "final_state": final_state,
                    "state_alignment_history": state_alignment_history,
                }
            )

            final_output_info = tf.nest.map_structure(
                get_result_summary, eval_result["final_outputs"]
            )
            final_state_info = tf.nest.map_structure(
                get_result_summary, eval_result["final_state"]
            )
            print("final_output_info: ", final_output_info)
            print("final_state_info: ", final_state_info)

            tf.nest.map_structure(
                self.assertAllCloseOrEqual, expected_final_output, final_output_info
            )
            tf.nest.map_structure(
                self.assertAllCloseOrEqual, expected_final_state, final_state_info
            )
            # by default, the wrapper emits attention as output
            if alignment_history:
                final_alignment_history_info = tf.nest.map_structure(
                    get_result_summary, eval_result["state_alignment_history"]
                )
                print("final_alignment_history_info: ", final_alignment_history_info)
                tf.nest.map_structure(
                    self.assertAllCloseOrEqual,
                    # outputs are batch major but the stacked TensorArray is
                    # time major
                    expected_final_alignment_history,
                    final_alignment_history_info,
                )

    @parameterized.parameters([np.float32, np.float64])
    def testBahdanauNormalizedDType(self, dtype):
        encoder_outputs = self.encoder_outputs.astype(dtype)
        decoder_inputs = self.decoder_inputs.astype(dtype)
        attention_mechanism = wrapper.BahdanauAttention(
            units=self.units,
            memory=encoder_outputs,
            memory_sequence_length=self.encoder_sequence_length,
            normalize=True,
            dtype=dtype,
        )
        cell = tf.keras.layers.LSTMCell(
            self.units, recurrent_activation="sigmoid", dtype=dtype
        )
        cell = wrapper.AttentionWrapper(cell, attention_mechanism, dtype=dtype)

        sampler = sampler_py.TrainingSampler()
        my_decoder = basic_decoder.BasicDecoder(cell=cell, sampler=sampler, dtype=dtype)

        final_outputs, final_state, _ = my_decoder(
            decoder_inputs,
            initial_state=cell.get_initial_state(batch_size=self.batch, dtype=dtype),
            sequence_length=self.decoder_sequence_length,
        )
        self.assertIsInstance(final_outputs, basic_decoder.BasicDecoderOutput)
        self.assertEqual(final_outputs.rnn_output.dtype, dtype)
        self.assertIsInstance(final_state, wrapper.AttentionWrapperState)

    @parameterized.parameters([np.float32, np.float64])
    def testLuongScaledDType(self, dtype):
        # Test case for GitHub issue 18099
        encoder_outputs = self.encoder_outputs.astype(dtype)
        decoder_inputs = self.decoder_inputs.astype(dtype)
        attention_mechanism = wrapper.LuongAttention(
            units=self.units,
            memory=encoder_outputs,
            memory_sequence_length=self.encoder_sequence_length,
            scale=True,
            dtype=dtype,
        )
        cell = tf.keras.layers.LSTMCell(
            self.units, recurrent_activation="sigmoid", dtype=dtype
        )
        cell = wrapper.AttentionWrapper(cell, attention_mechanism, dtype=dtype)

        sampler = sampler_py.TrainingSampler()
        my_decoder = basic_decoder.BasicDecoder(cell=cell, sampler=sampler, dtype=dtype)

        final_outputs, final_state, _ = my_decoder(
            decoder_inputs,
            initial_state=cell.get_initial_state(batch_size=self.batch, dtype=dtype),
            sequence_length=self.decoder_sequence_length,
        )
        self.assertIsInstance(final_outputs, basic_decoder.BasicDecoderOutput)
        self.assertEqual(final_outputs.rnn_output.dtype, dtype)
        self.assertIsInstance(final_state, wrapper.AttentionWrapperState)

    def testBahdanauNotNormalized(self):
        create_attention_mechanism = wrapper.BahdanauAttention
        create_attention_kwargs = {"kernel_initializer": "ones"}
        expected_final_output = basic_decoder.BasicDecoderOutput(
            rnn_output=ResultSummary(
                shape=(5, 3, 6), dtype=np.dtype(np.float32), mean=-0.003204414
            ),
            sample_id=ResultSummary(shape=(5, 3), dtype=np.dtype(np.int32), mean=3.2),
        )
        expected_final_state = wrapper.AttentionWrapperState(
            cell_state=[
                ResultSummary(
                    shape=(5, 9), dtype=np.dtype(np.float32), mean=0.40868404
                ),
                ResultSummary(
                    shape=(5, 9), dtype=np.dtype(np.float32), mean=0.89017969
                ),
            ],
            attention=ResultSummary(
                shape=(5, 6), dtype=np.dtype(np.float32), mean=0.041453815
            ),
            time=3,
            alignments=ResultSummary(
                shape=(5, 8), dtype=np.dtype(np.float32), mean=0.125
            ),
            attention_state=ResultSummary(
                shape=(5, 8), dtype=np.dtype(np.float32), mean=0.125
            ),
            alignment_history=(),
        )
        expected_final_alignment_history = ResultSummary(
            shape=(3, 5, 8), dtype=np.dtype(np.float32), mean=0.125
        )

        self._testWithAttention(
            create_attention_mechanism,
            expected_final_output,
            expected_final_state,
            alignment_history=True,
            create_query_layer=True,
            expected_final_alignment_history=expected_final_alignment_history,
            create_attention_kwargs=create_attention_kwargs,
        )

    def testBahdanauNormalized(self):
        create_attention_mechanism = wrapper.BahdanauAttention
        create_attention_kwargs = {"kernel_initializer": "ones", "normalize": True}

        expected_final_output = basic_decoder.BasicDecoderOutput(
            rnn_output=ResultSummary(
                shape=(5, 3, 6), dtype=np.dtype("float32"), mean=-0.008089137
            ),
            sample_id=ResultSummary(shape=(5, 3), dtype=np.dtype("int32"), mean=2.8),
        )
        expected_final_state = wrapper.AttentionWrapperState(
            cell_state=[
                ResultSummary(shape=(5, 9), dtype=np.dtype("float32"), mean=0.49166861),
                ResultSummary(shape=(5, 9), dtype=np.dtype("float32"), mean=1.01068615),
            ],
            attention=ResultSummary(
                shape=(5, 6), dtype=np.dtype("float32"), mean=0.042427111
            ),
            time=3,
            alignments=ResultSummary(
                shape=(5, 8), dtype=np.dtype("float32"), mean=0.125
            ),
            attention_state=ResultSummary(
                shape=(5, 8), dtype=np.dtype("float32"), mean=0.125
            ),
            alignment_history=(),
        )

        self._testWithAttention(
            create_attention_mechanism,
            expected_final_output,
            expected_final_state,
            create_query_layer=True,
            create_attention_kwargs=create_attention_kwargs,
        )

    def testLuongNotNormalized(self):
        create_attention_mechanism = wrapper.LuongAttention

        expected_final_output = basic_decoder.BasicDecoderOutput(
            rnn_output=ResultSummary(
                shape=(5, 3, 6), dtype=np.dtype("float32"), mean=-0.06124732
            ),
            sample_id=ResultSummary(
                shape=(5, 3), dtype=np.dtype("int32"), mean=2.73333333
            ),
        )
        expected_final_state = wrapper.AttentionWrapperState(
            cell_state=[
                ResultSummary(shape=(5, 9), dtype=np.dtype("float32"), mean=0.52021580),
                ResultSummary(shape=(5, 9), dtype=np.dtype("float32"), mean=1.0964939),
            ],
            attention=ResultSummary(
                shape=(5, 6), dtype=np.dtype("float32"), mean=-0.0318060
            ),
            time=3,
            alignments=ResultSummary(
                shape=(5, 8), dtype=np.dtype("float32"), mean=0.125
            ),
            attention_state=ResultSummary(
                shape=(5, 8), dtype=np.dtype("float32"), mean=0.125
            ),
            alignment_history=(),
        )

        self._testWithAttention(
            create_attention_mechanism,
            expected_final_output,
            expected_final_state,
            attention_mechanism_depth=9,
        )

    def testLuongScaled(self):
        create_attention_mechanism = wrapper.LuongAttention
        create_attention_kwargs = {"scale": True}

        expected_final_output = basic_decoder.BasicDecoderOutput(
            rnn_output=ResultSummary(
                shape=(5, 3, 6), dtype=np.dtype("float32"), mean=-0.06124732
            ),
            sample_id=ResultSummary(
                shape=(5, 3), dtype=np.dtype("int32"), mean=2.73333333
            ),
        )
        expected_final_state = wrapper.AttentionWrapperState(
            cell_state=[
                ResultSummary(shape=(5, 9), dtype=np.dtype("float32"), mean=0.52021580),
                ResultSummary(shape=(5, 9), dtype=np.dtype("float32"), mean=1.0964939),
            ],
            attention=ResultSummary(
                shape=(5, 6), dtype=np.dtype("float32"), mean=-0.0318060
            ),
            time=3,
            alignments=ResultSummary(
                shape=(5, 8), dtype=np.dtype("float32"), mean=0.125
            ),
            attention_state=ResultSummary(
                shape=(5, 8), dtype=np.dtype("float32"), mean=0.125
            ),
            alignment_history=(),
        )

        self._testWithAttention(
            create_attention_mechanism,
            expected_final_output,
            expected_final_state,
            attention_mechanism_depth=9,
            create_attention_kwargs=create_attention_kwargs,
        )

    def testNotUseAttentionLayer(self):
        create_attention_mechanism = wrapper.BahdanauAttention
        create_attention_kwargs = {"kernel_initializer": "ones"}

        expected_final_output = basic_decoder.BasicDecoderOutput(
            rnn_output=ResultSummary(
                shape=(5, 3, 10), dtype=np.dtype("float32"), mean=0.078317143
            ),
            sample_id=ResultSummary(shape=(5, 3), dtype=np.dtype("int32"), mean=4.2),
        )
        expected_final_state = wrapper.AttentionWrapperState(
            cell_state=[
                ResultSummary(shape=(5, 9), dtype=np.dtype("float32"), mean=0.89382392),
                ResultSummary(shape=(5, 9), dtype=np.dtype("float32"), mean=1.722382),
            ],
            attention=ResultSummary(
                shape=(5, 10), dtype=np.dtype("float32"), mean=0.026356646
            ),
            time=3,
            alignments=ResultSummary(
                shape=(5, 8), dtype=np.dtype("float32"), mean=0.125
            ),
            attention_state=ResultSummary(
                shape=(5, 8), dtype=np.dtype("float32"), mean=0.125
            ),
            alignment_history=(),
        )

        self._testWithAttention(
            create_attention_mechanism,
            expected_final_output,
            expected_final_state,
            attention_layer_size=None,
            create_query_layer=True,
            create_attention_kwargs=create_attention_kwargs,
        )

    def testBahdanauMonotonicNotNormalized(self):
        create_attention_mechanism = wrapper.BahdanauMonotonicAttention
        create_attention_kwargs = {"kernel_initializer": "ones"}

        expected_final_output = basic_decoder.BasicDecoderOutput(
            rnn_output=ResultSummary(
                shape=(5, 3, 6), dtype=np.dtype("float32"), mean=-0.009921653
            ),
            sample_id=ResultSummary(
                shape=(5, 3), dtype=np.dtype("int32"), mean=3.13333333
            ),
        )
        expected_final_state = wrapper.AttentionWrapperState(
            cell_state=[
                ResultSummary(shape=(5, 9), dtype=np.dtype("float32"), mean=0.44612807),
                ResultSummary(shape=(5, 9), dtype=np.dtype("float32"), mean=0.95786464),
            ],
            attention=ResultSummary(
                shape=(5, 6), dtype=np.dtype("float32"), mean=0.038682378
            ),
            time=3,
            alignments=ResultSummary(
                shape=(5, 8), dtype=np.dtype("float32"), mean=0.09778417
            ),
            attention_state=ResultSummary(
                shape=(5, 8), dtype=np.dtype("float32"), mean=0.09778417
            ),
            alignment_history=(),
        )
        expected_final_alignment_history = ResultSummary(
            shape=(3, 5, 8), dtype=np.dtype("float32"), mean=0.10261579603
        )

        self._testWithAttention(
            create_attention_mechanism,
            expected_final_output,
            expected_final_state,
            alignment_history=True,
            expected_final_alignment_history=expected_final_alignment_history,
            create_query_layer=True,
            create_attention_kwargs=create_attention_kwargs,
        )

    def testBahdanauMonotonicNormalized(self):
        create_attention_mechanism = wrapper.BahdanauMonotonicAttention
        create_attention_kwargs = {"kernel_initializer": "ones", "normalize": True}
        expected_final_output = basic_decoder.BasicDecoderOutput(
            rnn_output=ResultSummary(
                shape=(5, 3, 6), dtype=np.dtype("float32"), mean=0.007140680
            ),
            sample_id=ResultSummary(
                shape=(5, 3), dtype=np.dtype("int32"), mean=3.26666666
            ),
        )
        expected_final_state = wrapper.AttentionWrapperState(
            cell_state=[
                ResultSummary(shape=(5, 9), dtype=np.dtype("float32"), mean=0.47012400),
                ResultSummary(shape=(5, 9), dtype=np.dtype("float32"), mean=1.0249618),
            ],
            attention=ResultSummary(
                shape=(5, 6), dtype=np.dtype("float32"), mean=0.068432882
            ),
            time=3,
            alignments=ResultSummary(
                shape=(5, 8), dtype=np.dtype("float32"), mean=0.0615656
            ),
            attention_state=ResultSummary(
                shape=(5, 8), dtype=np.dtype("float32"), mean=0.0615656
            ),
            alignment_history=(),
        )
        expected_final_alignment_history = ResultSummary(
            shape=(3, 5, 8), dtype=np.dtype("float32"), mean=0.07909643
        )

        self._testWithAttention(
            create_attention_mechanism,
            expected_final_output,
            expected_final_state,
            alignment_history=True,
            expected_final_alignment_history=expected_final_alignment_history,
            create_query_layer=True,
            create_attention_kwargs=create_attention_kwargs,
        )

    def testLuongMonotonicNotNormalized(self):
<<<<<<< HEAD
        self.skipTest("Resolve https://github.com/tensorflow/addons/issues/781")
=======
>>>>>>> 90e68872
        create_attention_mechanism = wrapper.LuongMonotonicAttention

        expected_final_output = basic_decoder.BasicDecoderOutput(
            rnn_output=ResultSummary(
                shape=(5, 3, 6), dtype=np.dtype("float32"), mean=0.003664831
            ),
            sample_id=ResultSummary(
                shape=(5, 3), dtype=np.dtype("int32"), mean=3.06666666
            ),
        )
        expected_final_state = wrapper.AttentionWrapperState(
            cell_state=[
                ResultSummary(shape=(5, 9), dtype=np.dtype("float32"), mean=0.54318606),
                ResultSummary(shape=(5, 9), dtype=np.dtype("float32"), mean=1.12592840),
            ],
            attention=ResultSummary(
                shape=(5, 6), dtype=np.dtype("float32"), mean=0.059128221
            ),
            time=3,
            alignments=ResultSummary(
                shape=(5, 8), dtype=np.dtype("float32"), mean=0.05112994
            ),
            attention_state=ResultSummary(
                shape=(5, 8), dtype=np.dtype("float32"), mean=0.05112994
            ),
            alignment_history=(),
        )
        expected_final_alignment_history = ResultSummary(
            shape=(3, 5, 8), dtype=np.dtype("float32"), mean=0.06994973868
        )

        self._testWithAttention(
            create_attention_mechanism,
            expected_final_output,
            expected_final_state,
            attention_mechanism_depth=9,
            alignment_history=True,
            expected_final_alignment_history=expected_final_alignment_history,
        )

    def testLuongMonotonicScaled(self):
<<<<<<< HEAD
        self.skipTest("Resolve https://github.com/tensorflow/addons/issues/781")
=======
>>>>>>> 90e68872
        create_attention_mechanism = wrapper.LuongMonotonicAttention
        create_attention_kwargs = {"scale": True}

        expected_final_output = basic_decoder.BasicDecoderOutput(
            rnn_output=ResultSummary(
                shape=(5, 3, 6), dtype=np.dtype("float32"), mean=0.003664831
            ),
            sample_id=ResultSummary(
                shape=(5, 3), dtype=np.dtype("int32"), mean=3.06666666
            ),
        )
        expected_final_state = wrapper.AttentionWrapperState(
            cell_state=[
                ResultSummary(shape=(5, 9), dtype=np.dtype("float32"), mean=0.54318606),
                ResultSummary(shape=(5, 9), dtype=np.dtype("float32"), mean=1.12592840),
            ],
            attention=ResultSummary(
                shape=(5, 6), dtype=np.dtype("float32"), mean=0.059128221
            ),
            time=3,
            alignments=ResultSummary(
                shape=(5, 8), dtype=np.dtype("float32"), mean=0.05112994
            ),
            attention_state=ResultSummary(
                shape=(5, 8), dtype=np.dtype("float32"), mean=0.05112994
            ),
            alignment_history=(),
        )
        expected_final_alignment_history = ResultSummary(
            shape=(3, 5, 8), dtype=np.dtype("float32"), mean=0.06994973868
        )

        self._testWithAttention(
            create_attention_mechanism,
            expected_final_output,
            expected_final_state,
            attention_mechanism_depth=9,
            alignment_history=True,
            expected_final_alignment_history=expected_final_alignment_history,
            create_attention_kwargs=create_attention_kwargs,
        )


if __name__ == "__main__":
    tf.test.main()<|MERGE_RESOLUTION|>--- conflicted
+++ resolved
@@ -904,10 +904,6 @@
         )
 
     def testLuongMonotonicNotNormalized(self):
-<<<<<<< HEAD
-        self.skipTest("Resolve https://github.com/tensorflow/addons/issues/781")
-=======
->>>>>>> 90e68872
         create_attention_mechanism = wrapper.LuongMonotonicAttention
 
         expected_final_output = basic_decoder.BasicDecoderOutput(
@@ -949,10 +945,6 @@
         )
 
     def testLuongMonotonicScaled(self):
-<<<<<<< HEAD
-        self.skipTest("Resolve https://github.com/tensorflow/addons/issues/781")
-=======
->>>>>>> 90e68872
         create_attention_mechanism = wrapper.LuongMonotonicAttention
         create_attention_kwargs = {"scale": True}
 
