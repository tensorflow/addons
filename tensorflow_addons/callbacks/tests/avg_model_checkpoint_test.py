--- conflicted
+++ resolved
@@ -200,13 +200,7 @@
 def test_loss_scale_optimizer(tmp_path):
     test_model_filepath = str(tmp_path / "test_model.{epoch:02d}.h5")
     moving_avg = MovingAverage(tf.keras.optimizers.SGD(lr=2.0), average_decay=0.5)
-<<<<<<< HEAD
-    optimizer = tf.keras.mixed_precision.LossScaleOptimizer(
-        moving_avg, "dynamic"
-    )
-=======
     optimizer = tf.keras.mixed_precision.LossScaleOptimizer(moving_avg)
->>>>>>> 0587cde0
     x, y, model = get_data_and_model(optimizer)
     save_freq = "epoch"
     avg_model_ckpt = AverageModelCheckpoint(
