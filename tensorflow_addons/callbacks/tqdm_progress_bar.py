# Copyright 2019 The TensorFlow Authors. All Rights Reserved.
#
# Licensed under the Apache License, Version 2.0 (the "License");
# you may not use this file except in compliance with the License.
# You may obtain a copy of the License at
#
#     http://www.apache.org/licenses/LICENSE-2.0
#
# Unless required by applicable law or agreed to in writing, software
# distributed under the License is distributed on an "AS IS" BASIS,
# WITHOUT WARRANTIES OR CONDITIONS OF ANY KIND, either express or implied.
# See the License for the specific language governing permissions and
# limitations under the License.
# ==============================================================================
"""TQDM Progress Bar."""

import time
import tensorflow as tf
from collections import defaultdict

from tensorflow.keras.callbacks import Callback


@tf.keras.utils.register_keras_serializable(package='Addons')
class TQDMProgressBar(Callback):
    """TQDM Progress Bar for Tensorflow Keras.

    Arguments:
        metrics_separator (string): Custom separator between metrics.
            Defaults to ' - '
        overall_bar_format (string format): Custom bar format for overall
            (outer) progress bar, see https://github.com/tqdm/tqdm#parameters
            for more detail.
        epoch_bar_format (string format): Custom bar format for epoch
            (inner) progress bar, see https://github.com/tqdm/tqdm#parameters
            for more detail.
        update_per_second (int): Maximum number of updates in the epochs bar
            per second, this is to prevent small batches from slowing down
            training. Defaults to 10.
        leave_epoch_progress (bool): True to leave epoch progress bars
        leave_overall_progress (bool): True to leave overall progress bar
        show_epoch_progress (bool): False to hide epoch progress bars
        show_overall_progress (bool): False to hide overall progress bar
    """

    def __init__(self,
                 metrics_separator=" - ",
                 overall_bar_format='{l_bar}{bar} {n_fmt}/{total_fmt} ETA: '
                 '{remaining}s,  {rate_fmt}{postfix}',
                 epoch_bar_format='{n_fmt}/{total_fmt}{bar} ETA: '
                 '{remaining}s - {desc}',
                 update_per_second=10,
                 leave_epoch_progress=True,
                 leave_overall_progress=True,
                 show_epoch_progress=True,
                 show_overall_progress=True):

        try:
            # import tqdm here because tqdm is not a required package
            # for addons
            import tqdm
            version_message = 'Please update your TQDM version to >= 4.36.1, '
            'you have version {}. To update, run !pip install -U tqdm'
            assert tqdm.__version__ >= '4.36.1', version_message.format(
                tqdm.__version__)
            from tqdm.auto import tqdm
            self.tqdm = tqdm
        except ImportError:
            raise ImportError("Please install tqdm via pip install tqdm")

        self.metrics_separator = metrics_separator
        self.overall_bar_format = overall_bar_format
        self.epoch_bar_format = epoch_bar_format
        self.leave_epoch_progress = leave_epoch_progress
        self.leave_overall_progress = leave_overall_progress
        self.show_epoch_progress = show_epoch_progress
        self.show_overall_progress = show_overall_progress

        # compute update interval (inverse of update per second)
        self.update_interval = 1 / update_per_second

        self.last_update_time = time.time()
        self.overall_progress_tqdm = None
        self.epoch_progress_tqdm = None
        self.num_epochs = None
        self.logs = None
        self.metrics = None

    def on_train_begin(self, logs=None):
        self.num_epochs = self.params['epochs']
        self.metrics = self.params['metrics']

        if self.show_overall_progress:
            self.overall_progress_tqdm = self.tqdm(
                desc='Training',
                total=self.num_epochs,
                bar_format=self.overall_bar_format,
                leave=self.leave_overall_progress,
                dynamic_ncols=True,
                unit='epochs')

        # set counting mode
        if 'samples' in self.params:
            self.mode = 'samples'
            self.total_steps = self.params['samples']
        else:
            self.mode = 'steps'
            self.total_steps = self.params['steps']

    def on_train_end(self, logs={}):
        if self.show_overall_progress:
            self.overall_progress_tqdm.close()

    def on_epoch_begin(self, epoch, logs={}):
        current_epoch_description = "Epoch {epoch}/{num_epochs}".format(
            epoch=epoch + 1, num_epochs=self.num_epochs)

        if self.show_epoch_progress:
            print(current_epoch_description)
            self.epoch_progress_tqdm = self.tqdm(
                total=self.total_steps,
                bar_format=self.epoch_bar_format,
                leave=self.leave_epoch_progress,
                dynamic_ncols=True,
                unit=self.mode)

        self.num_samples_seen = 0
        self.steps_to_update = 0
        self.steps_so_far = 0
        self.logs = defaultdict(float)

    def on_epoch_end(self, epoch, logs={}):

        if self.show_epoch_progress:
            metrics = self.format_metrics(logs)
            self.epoch_progress_tqdm.desc = metrics

            # set miniters and mininterval to 0 so last update displays
            self.epoch_progress_tqdm.miniters = 0
            self.epoch_progress_tqdm.mininterval = 0

            # update the rest of the steps in epoch progress bar
            self.epoch_progress_tqdm.update(self.total_steps -
                                            self.epoch_progress_tqdm.n)
            self.epoch_progress_tqdm.close()

        if self.show_overall_progress:
            self.overall_progress_tqdm.update(1)

    def on_batch_end(self, batch, logs={}):
        if self.mode == "samples":
            batch_size = logs['size']
        else:
            batch_size = 1

        self.num_samples_seen += batch_size
        self.steps_to_update += 1
        self.steps_so_far += 1

        if self.steps_so_far < self.total_steps:

            for metric, value in logs.items():
                self.logs[metric] += value * batch_size

            now = time.time()
            time_diff = now - self.last_update_time
            if self.show_epoch_progress and time_diff >= self.update_interval:

                # update the epoch progress bar
                metrics = self.format_metrics(self.logs, self.num_samples_seen)
                self.epoch_progress_tqdm.desc = metrics
                self.epoch_progress_tqdm.update(self.steps_to_update)

                # reset steps to update
                self.steps_to_update = 0

                # update timestamp for last update
                self.last_update_time = now

    def format_metrics(self, logs={}, factor=1):
        """Format metrics in logs into a string.

        Arguments:
            logs: dictionary of metrics and their values. Defaults to
                empty dictionary.
            factor (int): The factor we want to divide the metrics in logs
                by, useful when we are computing the logs after each batch.
                Defaults to 1.

        Returns:
            metrics_string: a string displaying metrics using the given
            formators passed in through the constructor.
        """

        metric_value_pairs = []
        for metric in self.metrics:
            if metric in logs:
                value = logs[metric] / factor
                pair = '{name}: {value:0.4f}'.format(name=metric, value=value)
                metric_value_pairs.append(pair)
        metrics_string = self.metrics_separator.join(metric_value_pairs)
        return metrics_string

    def get_config(self):
        config = {
            'metrics_separator': self.metrics_separator,
            'overall_bar_format': self.overall_bar_format,
            'epoch_bar_format': self.epoch_bar_format,
            'leave_epoch_progress': self.leave_epoch_progress,
            'leave_overall_progress': self.leave_overall_progress,
            'show_epoch_progress': self.show_epoch_progress,
            'show_overall_progress': self.show_overall_progress,
        }

<<<<<<< HEAD
        base_config = super(TQDMProgressBar, self).get_config()
        return {**base_config, **config}
=======
        base_config = super().get_config()
        return dict(list(base_config.items()) + list(config.items()))
>>>>>>> cb68a272
<|MERGE_RESOLUTION|>--- conflicted
+++ resolved
@@ -212,10 +212,5 @@
             'show_overall_progress': self.show_overall_progress,
         }
 
-<<<<<<< HEAD
-        base_config = super(TQDMProgressBar, self).get_config()
-        return {**base_config, **config}
-=======
         base_config = super().get_config()
-        return dict(list(base_config.items()) + list(config.items()))
->>>>>>> cb68a272
+        return {**base_config, **config}