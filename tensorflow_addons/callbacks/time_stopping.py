# Copyright 2019 The TensorFlow Authors. All Rights Reserved.
#
# Licensed under the Apache License, Version 2.0 (the "License");
# you may not use this file except in compliance with the License.
# You may obtain a copy of the License at
#
#     http://www.apache.org/licenses/LICENSE-2.0
#
# Unless required by applicable law or agreed to in writing, software
# distributed under the License is distributed on an "AS IS" BASIS,
# WITHOUT WARRANTIES OR CONDITIONS OF ANY KIND, either express or implied.
# See the License for the specific language governing permissions and
# limitations under the License.
# ==============================================================================
"""Callback that stops training when a specified amount of time has passed."""

import datetime
import time
from typeguard import typechecked

import tensorflow as tf
from tensorflow.keras.callbacks import Callback


@tf.keras.utils.register_keras_serializable(package="Addons")
class TimeStopping(Callback):
    """Stop training when a specified amount of time has passed.

    Args:
        seconds: maximum amount of time before stopping.
            Defaults to 86400 (1 day).
        verbose: verbosity mode. Defaults to 0.
    """

    @typechecked
    def __init__(self, seconds: int = 86400, verbose: int = 0):
        super().__init__()

        self.seconds = seconds
        self.verbose = verbose
<<<<<<< HEAD
        self.stopped_epoch = None
=======
        self.stopped_epoch = 0
>>>>>>> e2105118

    def on_train_begin(self, logs=None):
        self.stopping_time = time.time() + self.seconds

    def on_epoch_end(self, epoch, logs={}):
        self.stopped_epoch = epoch
        if time.time() >= self.stopping_time:
            self.model.stop_training = True

    def on_train_end(self, logs=None):
        if self.stopped_epoch is not None and self.verbose > 0:
            formatted_time = datetime.timedelta(seconds=self.seconds)
            msg = "Timed stopping at epoch {} after training for {}".format(
                self.stopped_epoch + 1, formatted_time
            )
            print(msg)

    def get_config(self):
        config = {
            "seconds": self.seconds,
            "verbose": self.verbose,
        }

        base_config = super().get_config()
        return {**base_config, **config}<|MERGE_RESOLUTION|>--- conflicted
+++ resolved
@@ -38,19 +38,15 @@
 
         self.seconds = seconds
         self.verbose = verbose
-<<<<<<< HEAD
         self.stopped_epoch = None
-=======
-        self.stopped_epoch = 0
->>>>>>> e2105118
 
     def on_train_begin(self, logs=None):
         self.stopping_time = time.time() + self.seconds
 
     def on_epoch_end(self, epoch, logs={}):
-        self.stopped_epoch = epoch
         if time.time() >= self.stopping_time:
             self.model.stop_training = True
+            self.stopped_epoch = epoch
 
     def on_train_end(self, logs=None):
         if self.stopped_epoch is not None and self.verbose > 0:
