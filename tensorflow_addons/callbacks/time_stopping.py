# Copyright 2019 The TensorFlow Authors. All Rights Reserved.
#
# Licensed under the Apache License, Version 2.0 (the "License");
# you may not use this file except in compliance with the License.
# You may obtain a copy of the License at
#
#     http://www.apache.org/licenses/LICENSE-2.0
#
# Unless required by applicable law or agreed to in writing, software
# distributed under the License is distributed on an "AS IS" BASIS,
# WITHOUT WARRANTIES OR CONDITIONS OF ANY KIND, either express or implied.
# See the License for the specific language governing permissions and
# limitations under the License.
# ==============================================================================
"""Callback that stops training when a specified amount of time has passed."""

import datetime
import time

import tensorflow as tf
from tensorflow.keras.callbacks import Callback


@tf.keras.utils.register_keras_serializable(package='Addons')
class TimeStopping(Callback):
    """Stop training when a specified amount of time has passed.

    Args:
        seconds: maximum amount of time before stopping.
            Defaults to 86400 (1 day).
        verbose: verbosity mode. Defaults to 0.
    """

    def __init__(self, seconds=86400, verbose=0):
        super().__init__()

        self.seconds = seconds
        self.verbose = verbose

    def on_train_begin(self, logs=None):
        self.stopping_time = time.time() + self.seconds

    def on_epoch_end(self, epoch, logs={}):
        if time.time() >= self.stopping_time:
            self.model.stop_training = True
            self.stopped_epoch = epoch

    def on_train_end(self, logs=None):
        if self.verbose > 0:
            formatted_time = datetime.timedelta(seconds=self.seconds)
            msg = 'Timed stopping at epoch {} after training for {}'.format(
                self.stopped_epoch + 1, formatted_time)
            print(msg)

    def get_config(self):
        config = {
            'seconds': self.seconds,
            'verbose': self.verbose,
        }

<<<<<<< HEAD
        base_config = super(TimeStopping, self).get_config()
        return {**base_config, **config}
=======
        base_config = super().get_config()
        return dict(list(base_config.items()) + list(config.items()))
>>>>>>> cb68a272
<|MERGE_RESOLUTION|>--- conflicted
+++ resolved
@@ -58,10 +58,5 @@
             'verbose': self.verbose,
         }
 
-<<<<<<< HEAD
-        base_config = super(TimeStopping, self).get_config()
-        return {**base_config, **config}
-=======
         base_config = super().get_config()
-        return dict(list(base_config.items()) + list(config.items()))
->>>>>>> cb68a272
+        return {**base_config, **config}