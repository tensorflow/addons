--- conflicted
+++ resolved
@@ -21,10 +21,6 @@
 import tensorflow as tf
 
 from tensorflow_addons.image import utils as img_utils
-<<<<<<< HEAD
-=======
-from tensorflow_addons.utils import test_utils
->>>>>>> fa08c68a
 
 
 def test_to_4D_image_with_unknown_shape():
@@ -39,17 +35,10 @@
 
 def test_to_4D_image_with_invalid_shape():
     errors = (ValueError, tf.errors.InvalidArgumentError)
-<<<<<<< HEAD
-    with np.testing.assert_raises_regex(errors, "`image` must be 2/3/4D tensor"):
-        img_utils.to_4D_image(tf.ones(shape=(1,)))
-
-    with np.testing.assert_raises_regex(errors, "`image` must be 2/3/4D tensor"):
-=======
     with pytest.raises(errors, match="`image` must be 2/3/4D tensor"):
         img_utils.to_4D_image(tf.ones(shape=(1,)))
 
     with pytest.raises(errors, match="`image` must be 2/3/4D tensor"):
->>>>>>> fa08c68a
         img_utils.to_4D_image(tf.ones(shape=(1, 2, 4, 3, 2)))
 
 
@@ -62,7 +51,6 @@
         np.testing.assert_equal(exp.numpy(), res.numpy())
 
 
-<<<<<<< HEAD
 def test_to_4D_image():
     for shape in (2, 4), (2, 4, 1), (1, 2, 4, 1):
         exp = tf.ones(shape=(1, 2, 4, 1))
@@ -88,35 +76,6 @@
         )
         res = fn(tf.ones(shape=(1, 2, 4, 1)), tf.size(shape))
         np.testing.assert_equal(exp.numpy(), res.numpy())
-=======
-@test_utils.run_all_in_graph_and_eager_modes
-class UtilsOpsTest(tf.test.TestCase):
-    def test_to_4D_image(self):
-        for shape in (2, 4), (2, 4, 1), (1, 2, 4, 1):
-            exp = tf.ones(shape=(1, 2, 4, 1))
-            res = img_utils.to_4D_image(tf.ones(shape=shape))
-            # static shape:
-            self.assertAllEqual(exp.get_shape(), res.get_shape())
-            self.assertAllEqual(self.evaluate(exp), self.evaluate(res))
-
-    def test_from_4D_image_with_unknown_shape(self):
-        for shape in (2, 4), (2, 4, 1), (1, 2, 4, 1):
-            exp = tf.ones(shape=shape)
-            fn = tf.function(img_utils.from_4D_image).get_concrete_function(
-                tf.TensorSpec(shape=None, dtype=tf.float32), tf.size(shape)
-            )
-            res = fn(tf.ones(shape=(1, 2, 4, 1)), tf.size(shape))
-            self.assertAllEqual(self.evaluate(exp), self.evaluate(res))
-
-    def test_from_4D_image_with_invalid_data(self):
-        with self.assertRaises((ValueError, tf.errors.InvalidArgumentError)):
-            self.evaluate(img_utils.from_4D_image(tf.ones(shape=(2, 2, 4, 1)), 2))
-
-        with self.assertRaises((ValueError, tf.errors.InvalidArgumentError)):
-            self.evaluate(
-                img_utils.from_4D_image(tf.ones(shape=(2, 2, 4, 1)), tf.constant(2))
-            )
->>>>>>> fa08c68a
 
 
 @pytest.mark.parametrize("rank", [2, tf.constant(2)])
