--- conflicted
+++ resolved
@@ -314,15 +314,7 @@
             images,
             angles_to_projective_transforms(angles, image_height, image_width),
             interpolation=interpolation)
-<<<<<<< HEAD
-        if image_or_images.get_shape().ndims is None:
-            raise TypeError("image_or_images rank must be statically known")
-        elif len(image_or_images.get_shape()) == 2:
-            return output[0, :, :, 0]
-        elif len(image_or_images.get_shape()) == 3:
-            return output[0, :, :, :]
-        else:
-            return output
+        return img_utils.from_4D_image(output, original_ndims)
 
 
 @tf.function
@@ -450,7 +442,4 @@
         elif len(image_or_images.get_shape()) == 3:
             return new_images[0, :, :, :]
         else:
-            return new_images
-=======
-        return img_utils.from_4D_image(output, original_ndims)
->>>>>>> 96c33084
+            return new_images