--- conflicted
+++ resolved
@@ -216,19 +216,21 @@
     image: A tensor of shape
         (batch_size, height, width, channels)
         (NHWC), (batch_size, channels, height, width)(NCHW).
+
     sigma:A constant of type float64. It is the standard deviation of the normal distribution.
           The more the sigma, the more the blurring effect.
           G(x,y)=1/(2*3.14*sigma**2)e^((x**2+y**2)/2sigma**2)
           In 1D,
           G(x)=e^(-x**2)/2*sigma**2
-<<<<<<< HEAD
+
     filter_shape:It is the kernel-size for the Gaussian Kernel.
           A kernel of size [filter_shape*filter_shape] is generated.
-=======
-    filter_shape:It is the kernel-size for the Gaussian Kernel. 
+
+    filter_shape:It is the kernel-size for the Gaussian Kernel.
           A kernel of size [kernel_shape*kernel_shape] is generated.
->>>>>>> f8fe1744
+
     padding:A string. It takes values in ["REFLECT", "CONSTANT", "SYMMETRIC"].
+
     constant_values:A constant to be used for padding in case of CONSTANT padding.
     Returns:
         3D or 4D 'Tensor' of same type float64.
@@ -246,23 +248,29 @@
     channels = tf.shape(image)[3]
 
     gaussian_filter_x = _get_gaussian_kernel(sigma, filter_shape, channels)
-    gaussian_filter_x = tf.repeat(gaussian_filter_x,channels)
+    gaussian_filter_x = tf.repeat(gaussian_filter_x, channels)
     gaussian_filter_x = tf.reshape(gaussian_filter_x, [1, filter_shape, channels, 1])
 
     gaussian_filter_x = tf.cast(gaussian_filter_x, tf.float64)
-    gaussian_filter_y = _get_gaussian_kernel(sigma, filter_shape,channels)
-    gaussian_filter_y = tf.repeat(gaussian_filter_y,channels)
+    gaussian_filter_y = _get_gaussian_kernel(sigma, filter_shape, channels)
+    gaussian_filter_y = tf.repeat(gaussian_filter_y, channels)
     gaussian_filter_y = tf.reshape(gaussian_filter_y, [filter_shape, 1, channels, 1])
 
     gaussian_filter_y = tf.cast(gaussian_filter_y, tf.float64)
     image = _pad(
-        image, (filter_shape, filter_shape), mode=padding, constant_values=constant_values
+        image,
+        (filter_shape, filter_shape),
+        mode=padding,
+        constant_values=constant_values,
     )
     conv_ops_x = tf.nn.depthwise_conv2d(
-        input=image, filter=gaussian_filter_x, strides=(1,1,1,1), padding="VALID"
+        input=image, filter=gaussian_filter_x, strides=(1, 1, 1, 1), padding="VALID"
     )
     conv_ops = tf.nn.depthwise_conv2d(
-        input=conv_ops_x, filter=gaussian_filter_y, strides=(1,1,1,1), padding="VALID"
+        input=conv_ops_x,
+        filter=gaussian_filter_y,
+        strides=(1, 1, 1, 1),
+        padding="VALID",
     )
     return conv_ops
 
