# Copyright 2019 The TensorFlow Authors. All Rights Reserved.
#
# Licensed under the Apache License, Version 2.0 (the "License");
# you may not use this file except in compliance with the License.
# You may obtain a copy of the License at
#
#    http://www.apache.org/licenses/LICENSE-2.0
#
# Unless required by applicable law or agreed to in writing, software
# distributed under the License is distributed on an "AS IS" BASIS,
# WITHOUT WARRANTIES OR CONDITIONS OF ANY KIND, either express or implied.
# See the License for the specific language governing permissions and
# limitations under the License.
# ============================================================================
"""Tests for resampler."""

from absl.testing import parameterized

import numpy as np
import tensorflow as tf
from tensorflow_addons.image import resampler_ops
from tensorflow_addons.utils import test_utils


def _bilinearly_interpolate(data, x, y):
    """Performs bilinenar interpolation of grid data at user defined
    coordinates.

    This interpolation function:
      a) implicitly pads the input data with 0s.
      b) returns 0 when sampling outside the (padded) image.
    The effect is that the sampled signal smoothly goes to 0 outside the
    original input domain, rather than producing a jump discontinuity at
    the image boundaries.
    Args:
      data: numpy array of shape `[data_height, data_width]` containing data
        samples assumed to be defined at the corresponding pixel coordinates.
      x: numpy array of shape `[warp_height, warp_width]` containing
        x coordinates at which interpolation will be performed.
      y: numpy array of shape `[warp_height, warp_width]` containing
        y coordinates at which interpolation will be performed.
    Returns:
      Numpy array of shape `[warp_height, warp_width]` containing interpolated
        values.
    """
    shape = x.shape
    x = np.asarray(x) + 1
    y = np.asarray(y) + 1
    data = np.pad(data, 1, "constant", constant_values=0)

    x_0 = np.floor(x).astype(int)
    x_1 = x_0 + 1
    y_0 = np.floor(y).astype(int)
    y_1 = y_0 + 1

    x_0 = np.clip(x_0, 0, data.shape[1] - 1)
    x_1 = np.clip(x_1, 0, data.shape[1] - 1)
    y_0 = np.clip(y_0, 0, data.shape[0] - 1)
    y_1 = np.clip(y_1, 0, data.shape[0] - 1)

    i_a = data[y_0, x_0]
    i_b = data[y_1, x_0]
    i_c = data[y_0, x_1]
    i_d = data[y_1, x_1]

    w_a = (x_1 - x) * (y_1 - y)
    w_b = (x_1 - x) * (y - y_0)
    w_c = (x - x_0) * (y_1 - y)
    w_d = (x - x_0) * (y - y_0)

    samples = w_a * i_a + w_b * i_b + w_c * i_c + w_d * i_d
    samples = samples.reshape(shape)

    return samples


def _make_warp(batch_size, warp_height, warp_width, dtype):
    """Creates batch of warping coordinates."""
    x, y = np.meshgrid(
        np.linspace(0, warp_width - 1, warp_width),
        np.linspace(0, warp_height - 1, warp_height),
    )
    warp = np.concatenate(
        (
            x.reshape([warp_height, warp_width, 1]),
            y.reshape([warp_height, warp_width, 1]),
        ),
        2,
    )
    warp = np.tile(warp.reshape([1, warp_height, warp_width, 2]), [batch_size, 1, 1, 1])
    warp += np.random.randn(*warp.shape)
    return warp.astype(dtype)


@test_utils.run_all_in_graph_and_eager_modes
class ResamplerTest(tf.test.TestCase, parameterized.TestCase):
    @parameterized.named_parameters(("float32", np.float32), ("float64", np.float64))
    def test_op_forward_pass_gpu(self, dtype):
        if not tf.test.is_gpu_available():
            self.skipTest("gpu is not available.")
        self._test_op_forward_pass(True, dtype)

    @parameterized.named_parameters(
        ("float16", np.float16), ("float32", np.float32), ("float64", np.float64)
    )
    def test_op_forward_pass_cpu(self, dtype):
        self._test_op_forward_pass(False, dtype)

    @parameterized.named_parameters(("float32", np.float32), ("float64", np.float64))
    def test_op_backward_pass_gpu(self, dtype):
        if not tf.test.is_gpu_available():
            self.skipTest("gpu is not available.")
        self._test_op_backward_pass(True, dtype)

    @parameterized.named_parameters(
        ("float16", np.float16), ("float32", np.float32), ("float64", np.float64)
    )
    def test_op_backward_pass_cpu(self, dtype):
        self._test_op_backward_pass(False, dtype)

    def _test_op_forward_pass(self, on_gpu, dtype):
        np.random.seed(0)
        data_width = 7
        data_height = 9
        data_channels = 5
        warp_width = 4
        warp_height = 8
        batch_size = 10

        warp = _make_warp(batch_size, warp_height, warp_width, dtype)
        data_shape = (batch_size, data_height, data_width, data_channels)
        data = np.random.rand(*data_shape).astype(dtype)
        use_gpu = on_gpu and tf.test.is_gpu_available()
        with test_utils.device(use_gpu):
            data_ph = tf.constant(data)
            warp_ph = tf.constant(warp)
            outputs = self.evaluate(resampler_ops.resampler(data=data_ph, warp=warp_ph))
            self.assertEqual(
                outputs.shape, (10, warp_height, warp_width, data_channels)
            )

        # Generate reference output via bilinear interpolation in numpy
        reference_output = np.zeros_like(outputs)
        for batch in range(batch_size):
            for c in range(data_channels):
                reference_output[batch, :, :, c] = _bilinearly_interpolate(
                    data[batch, :, :, c], warp[batch, :, :, 0], warp[batch, :, :, 1]
                )

        self.assertAllCloseAccordingToType(
            outputs, reference_output, half_rtol=5e-3, half_atol=5e-3
        )

    def _test_op_backward_pass(self, on_gpu, dtype):
        np.random.seed(13)
        data_width = 5
        data_height = 4
        data_channels = 3
        warp_width = 2
        warp_height = 6
        batch_size = 3

        warp = _make_warp(batch_size, warp_height, warp_width, dtype)
        data_shape = (batch_size, data_height, data_width, data_channels)
        data = np.random.rand(*data_shape).astype(dtype)
        use_gpu = on_gpu and tf.test.is_gpu_available()
        with test_utils.device(use_gpu):
            data_tensor = tf.constant(data)
            warp_tensor = tf.constant(warp)
            theoretical, numerical = tf.test.compute_gradient(
                resampler_ops.resampler, [data_tensor, warp_tensor]
            )
            if not use_gpu:
                # On CPU we perform numerical differentiation at the best available
                # precision, and compare against that. This is necessary for test to
                # pass for float16.
                data_tensor_64 = tf.constant(data, dtype=tf.float64)
                warp_tensor_64 = tf.constant(warp, dtype=tf.float64)
                theoretical_64, numerical_64 = tf.test.compute_gradient(
                    resampler_ops.resampler, [data_tensor_64, warp_tensor_64]
                )

                for t, n in zip(theoretical, numerical_64):
                    self.assertAllCloseAccordingToType(
                        t, n, float_rtol=5e-5, float_atol=5e-5
                    )
            else:
                for t, n in zip(theoretical, numerical):
                    self.assertAllCloseAccordingToType(
                        t, n, float_rtol=5e-5, float_atol=5e-5
                    )


<<<<<<< HEAD
@pytest.mark.usefixtures("maybe_run_functions_eagerly")
def test_op_errors():
    batch_size = 10
    data_height = 9
    data_width = 7
    data_depth = 3
    data_channels = 5
    warp_width = 4
    warp_height = 8

    # Input data shape is not defined over a 2D grid, i.e. its shape is not like
    # (batch_size, data_height, data_width, data_channels).
    data_shape = (batch_size, data_height, data_width, data_depth, data_channels)
    data = np.zeros(data_shape)
    warp_shape = (batch_size, warp_height, warp_width, 2)
    warp = np.zeros(warp_shape)

    with pytest.raises(
        tf.errors.UnimplementedError,
        match="Only bilinear interpolation is currently supported.",
    ):
        resampler_ops.resampler(data, warp).numpy()

    # Warp tensor must be at least a matrix, with shape [batch_size, 2].
    data_shape = (batch_size, data_height, data_width, data_channels)
    data = np.zeros(data_shape)
    warp_shape = (batch_size,)
    warp = np.zeros(warp_shape)

    with pytest.raises(
        tf.errors.InvalidArgumentError, match="warp should be at least a matrix"
    ):
        resampler_ops.resampler(data, warp).numpy()

    # The batch size of the data and warp tensors must be the same.
    data_shape = (batch_size, data_height, data_width, data_channels)
    data = np.zeros(data_shape)
    warp_shape = (batch_size + 1, warp_height, warp_width, 2)
    warp = np.zeros(warp_shape)

    with pytest.raises(
        tf.errors.InvalidArgumentError, match="Batch size of data and warp tensor"
    ):
        resampler_ops.resampler(data, warp).numpy()

    # The warp tensor must contain 2D coordinates, i.e. its shape last dimension
    # must be 2.
    data_shape = (batch_size, data_height, data_width, data_channels)
    data = np.zeros(data_shape)
    warp_shape = (batch_size, warp_height, warp_width, 3)
    warp = np.zeros(warp_shape)

    with pytest.raises(
        tf.errors.UnimplementedError,
        match="Only bilinear interpolation is supported, warping",
    ):
        resampler_ops.resampler(data, warp).numpy()


if __name__ == "__main__":
    sys.exit(pytest.main([__file__]))
=======
        # Warp tensor must be at least a matrix, with shape [batch_size, 2].
        data_shape = (batch_size, data_height, data_width, data_channels)
        data = np.zeros(data_shape)
        warp_shape = (batch_size,)
        warp = np.zeros(warp_shape)

        with self.assertRaisesRegexp(
            tf.errors.InvalidArgumentError, "warp should be at least a matrix"
        ):
            self.evaluate(resampler_ops.resampler(data, warp))

        # The batch size of the data and warp tensors must be the same.
        data_shape = (batch_size, data_height, data_width, data_channels)
        data = np.zeros(data_shape)
        warp_shape = (batch_size + 1, warp_height, warp_width, 2)
        warp = np.zeros(warp_shape)

        with self.assertRaisesRegexp(
            tf.errors.InvalidArgumentError, "Batch size of data and warp tensor"
        ):
            self.evaluate(resampler_ops.resampler(data, warp))

        # The warp tensor must contain 2D coordinates, i.e. its shape last dimension
        # must be 2.
        data_shape = (batch_size, data_height, data_width, data_channels)
        data = np.zeros(data_shape)
        warp_shape = (batch_size, warp_height, warp_width, 3)
        warp = np.zeros(warp_shape)

        with self.assertRaisesRegexp(
            tf.errors.UnimplementedError,
            "Only bilinear interpolation is supported, warping",
        ):
            self.evaluate(resampler_ops.resampler(data, warp))
>>>>>>> 0ea99f77
<|MERGE_RESOLUTION|>--- conflicted
+++ resolved
@@ -17,6 +17,7 @@
 from absl.testing import parameterized
 
 import numpy as np
+import pytest
 import tensorflow as tf
 from tensorflow_addons.image import resampler_ops
 from tensorflow_addons.utils import test_utils
@@ -191,7 +192,6 @@
                     )
 
 
-<<<<<<< HEAD
 @pytest.mark.usefixtures("maybe_run_functions_eagerly")
 def test_op_errors():
     batch_size = 10
@@ -248,44 +248,4 @@
         tf.errors.UnimplementedError,
         match="Only bilinear interpolation is supported, warping",
     ):
-        resampler_ops.resampler(data, warp).numpy()
-
-
-if __name__ == "__main__":
-    sys.exit(pytest.main([__file__]))
-=======
-        # Warp tensor must be at least a matrix, with shape [batch_size, 2].
-        data_shape = (batch_size, data_height, data_width, data_channels)
-        data = np.zeros(data_shape)
-        warp_shape = (batch_size,)
-        warp = np.zeros(warp_shape)
-
-        with self.assertRaisesRegexp(
-            tf.errors.InvalidArgumentError, "warp should be at least a matrix"
-        ):
-            self.evaluate(resampler_ops.resampler(data, warp))
-
-        # The batch size of the data and warp tensors must be the same.
-        data_shape = (batch_size, data_height, data_width, data_channels)
-        data = np.zeros(data_shape)
-        warp_shape = (batch_size + 1, warp_height, warp_width, 2)
-        warp = np.zeros(warp_shape)
-
-        with self.assertRaisesRegexp(
-            tf.errors.InvalidArgumentError, "Batch size of data and warp tensor"
-        ):
-            self.evaluate(resampler_ops.resampler(data, warp))
-
-        # The warp tensor must contain 2D coordinates, i.e. its shape last dimension
-        # must be 2.
-        data_shape = (batch_size, data_height, data_width, data_channels)
-        data = np.zeros(data_shape)
-        warp_shape = (batch_size, warp_height, warp_width, 3)
-        warp = np.zeros(warp_shape)
-
-        with self.assertRaisesRegexp(
-            tf.errors.UnimplementedError,
-            "Only bilinear interpolation is supported, warping",
-        ):
-            self.evaluate(resampler_ops.resampler(data, warp))
->>>>>>> 0ea99f77
+        resampler_ops.resampler(data, warp).numpy()