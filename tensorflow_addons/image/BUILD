licenses(["notice"])  # Apache 2.0

package(default_visibility = ["//visibility:public"])

py_library(
    name = "image",
    srcs = ([
        "__init__.py",
        "dense_image_warp.py",
        "distance_transform.py",
        "distort_image_ops.py",
        "filters.py",
        "transform_ops.py",
<<<<<<< HEAD
        "sparse_image_warp.py",
        "interpolate_spline.py",
=======
        "translate_ops.py",
        "utils.py",
>>>>>>> 677caae4
    ]),
    data = [
        ":sparse_image_warp_test_data",
        "//tensorflow_addons/custom_ops/image:_distort_image_ops.so",
        "//tensorflow_addons/custom_ops/image:_image_ops.so",
        "//tensorflow_addons/utils",
    ],
    srcs_version = "PY2AND3",
)

filegroup(
    name = "sparse_image_warp_test_data",
    srcs = glob(["test_data/*.png"]),
)

py_test(
    name = "dense_image_warp_test",
    size = "small",
    srcs = [
        "dense_image_warp_test.py",
    ],
    main = "dense_image_warp_test.py",
    srcs_version = "PY2AND3",
    deps = [
        ":image",
    ],
)

py_test(
    name = "distance_transform_ops_test",
    size = "small",
    srcs = [
        "distance_transform_test.py",
    ],
    main = "distance_transform_test.py",
    srcs_version = "PY2AND3",
    deps = [
        ":image",
    ],
)

py_test(
    name = "distort_image_ops_test",
    size = "small",
    srcs = [
        "distort_image_ops_test.py",
    ],
    main = "distort_image_ops_test.py",
    srcs_version = "PY2AND3",
    deps = [
        ":image",
    ],
)

py_test(
    name = "filters_test",
    size = "medium",
    srcs = [
        "filters_test.py",
    ],
    main = "filters_test.py",
    srcs_version = "PY2AND3",
    deps = [
        ":image",
    ],
)

# TODO: use cuda_test later.
py_test(
    name = "transform_ops_test",
    size = "medium",
    srcs = [
        "transform_ops_test.py",
    ],
    main = "transform_ops_test.py",
    srcs_version = "PY2AND3",
    deps = [
        ":image",
    ],
)

py_test(
<<<<<<< HEAD
    name = "sparse_image_warp_test",
    size = "medium",
    srcs = [
        "sparse_image_warp_test.py",
    ],
    main = "sparse_image_warp_test.py",
=======
    name = "translate_ops_test",
    size = "medium",
    srcs = [
        "translate_ops_test.py",
    ],
    main = "translate_ops_test.py",
>>>>>>> 677caae4
    srcs_version = "PY2AND3",
    deps = [
        ":image",
    ],
)

py_test(
<<<<<<< HEAD
    name = "interpolate_spline_test",
    size = "medium",
    srcs = [
        "interpolate_spline_test.py",
    ],
    main = "interpolate_spline_test.py",
=======
    name = "utils_test",
    size = "small",
    srcs = [
        "utils_test.py",
    ],
    main = "utils_test.py",
>>>>>>> 677caae4
    srcs_version = "PY2AND3",
    deps = [
        ":image",
    ],
)<|MERGE_RESOLUTION|>--- conflicted
+++ resolved
@@ -11,13 +11,10 @@
         "distort_image_ops.py",
         "filters.py",
         "transform_ops.py",
-<<<<<<< HEAD
+        "translate_ops.py",
+        "utils.py",
         "sparse_image_warp.py",
         "interpolate_spline.py",
-=======
-        "translate_ops.py",
-        "utils.py",
->>>>>>> 677caae4
     ]),
     data = [
         ":sparse_image_warp_test_data",
@@ -32,6 +29,7 @@
     name = "sparse_image_warp_test_data",
     srcs = glob(["test_data/*.png"]),
 )
+
 
 py_test(
     name = "dense_image_warp_test",
@@ -100,21 +98,12 @@
 )
 
 py_test(
-<<<<<<< HEAD
-    name = "sparse_image_warp_test",
-    size = "medium",
-    srcs = [
-        "sparse_image_warp_test.py",
-    ],
-    main = "sparse_image_warp_test.py",
-=======
     name = "translate_ops_test",
     size = "medium",
     srcs = [
         "translate_ops_test.py",
     ],
     main = "translate_ops_test.py",
->>>>>>> 677caae4
     srcs_version = "PY2AND3",
     deps = [
         ":image",
@@ -122,21 +111,38 @@
 )
 
 py_test(
-<<<<<<< HEAD
+    name = "utils_test",
+    size = "small",
+    srcs = [
+        "utils_test.py",
+    ],
+    main = "utils_test.py",
+    srcs_version = "PY2AND3",
+    deps = [
+        ":image",
+    ],
+)
+
+py_test(
+    name = "sparse_image_warp_test",
+    size = "medium",
+    srcs = [
+        "sparse_image_warp_test.py",
+    ],
+    main = "sparse_image_warp_test.py",
+    srcs_version = "PY2AND3",
+    deps = [
+        ":image",
+    ],
+)
+
+py_test(
     name = "interpolate_spline_test",
     size = "medium",
     srcs = [
         "interpolate_spline_test.py",
     ],
     main = "interpolate_spline_test.py",
-=======
-    name = "utils_test",
-    size = "small",
-    srcs = [
-        "utils_test.py",
-    ],
-    main = "utils_test.py",
->>>>>>> 677caae4
     srcs_version = "PY2AND3",
     deps = [
         ":image",
