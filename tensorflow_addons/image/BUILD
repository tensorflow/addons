--- conflicted
+++ resolved
@@ -39,7 +39,6 @@
 py_test(
     name = "image_test",
     size = "small",
-<<<<<<< HEAD
     srcs = [
         "color_ops_test.py",
     ],
@@ -213,10 +212,8 @@
         "utils_test.py",
     ],
     main = "utils_test.py",
-=======
     srcs = glob(["*_test.py"]),
     main = "run_all_test.py",
->>>>>>> 59588753
     deps = [
         ":image",
     ],
