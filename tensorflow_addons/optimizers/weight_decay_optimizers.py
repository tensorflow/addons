# Copyright 2019 The TensorFlow Authors. All Rights Reserved.
#
# Licensed under the Apache License, Version 2.0 (the "License");
# you may not use this file except in compliance with the License.
# You may obtain a copy of the License at
#
#     http://www.apache.org/licenses/LICENSE-2.0
#
# Unless required by applicable law or agreed to in writing, software
# distributed under the License is distributed on an "AS IS" BASIS,
# WITHOUT WARRANTIES OR CONDITIONS OF ANY KIND, either express or implied.
# See the License for the specific language governing permissions and
# limitations under the License.
# ==============================================================================
"""Base class to make optimizers weight decay ready."""

import tensorflow as tf
from tensorflow_addons.utils.types import FloatTensorLike

from typeguard import typechecked
from typing import Union, Callable, Type


class DecoupledWeightDecayExtension:
    """This class allows to extend optimizers with decoupled weight decay.

    It implements the decoupled weight decay described by Loshchilov & Hutter
    (https://arxiv.org/pdf/1711.05101.pdf), in which the weight decay is
    decoupled from the optimization steps w.r.t. to the loss function.
    For SGD variants, this simplifies hyperparameter search since it decouples
    the settings of weight decay and learning rate.
    For adaptive gradient algorithms, it regularizes variables with large
    gradients more than L2 regularization would, which was shown to yield
    better training loss and generalization error in the paper above.

    This class alone is not an optimizer but rather extends existing
    optimizers with decoupled weight decay. We explicitly define the two
    examples used in the above paper (SGDW and AdamW), but in general this
    can extend any OptimizerX by using
    `extend_with_decoupled_weight_decay(
        OptimizerX, weight_decay=weight_decay)`.
    In order for it to work, it must be the first class the Optimizer with
    weight decay inherits from, e.g.

    ```python
    class AdamW(DecoupledWeightDecayExtension, tf.keras.optimizers.Adam):
      def __init__(self, weight_decay, *args, **kwargs):
        super(AdamW, self).__init__(weight_decay, *args, **kwargs).
    ```

    Note: this extension decays weights BEFORE applying the update based
    on the gradient, i.e. this extension only has the desired behaviour for
    optimizers which do not depend on the value of'var' in the update step!

    Note: when applying a decay to the learning rate, be sure to manually apply
    the decay to the `weight_decay` as well. For example:

    ```python
    step = tf.Variable(0, trainable=False)
    schedule = tf.optimizers.schedules.PiecewiseConstantDecay(
        [10000, 15000], [1e-0, 1e-1, 1e-2])
    # lr and wd can be a function or a tensor
    lr = 1e-1 * schedule(step)
    wd = lambda: 1e-4 * schedule(step)

    # ...

    optimizer = tfa.optimizers.AdamW(learning_rate=lr, weight_decay=wd)
    ```
    """

    @typechecked
    def __init__(self, weight_decay: Union[FloatTensorLike, Callable], **kwargs):
        """Extension class that adds weight decay to an optimizer.

        Args:
            weight_decay: A `Tensor` or a floating point value, the factor by
                which a variable is decayed in the update step.
            **kwargs: Optional list or tuple or set of `Variable` objects to
                decay.
        """
        wd = kwargs.pop("weight_decay", weight_decay)
        super().__init__(**kwargs)
        self._decay_var_list = None  # is set in minimize or apply_gradients
        self._set_hyper("weight_decay", wd)

    def get_config(self):
        config = super().get_config()
        config.update(
            {"weight_decay": self._serialize_hyperparameter("weight_decay"),}
        )
        return config

    def minimize(self, loss, var_list, grad_loss=None, name=None, decay_var_list=None):
        """Minimize `loss` by updating `var_list`.

        This method simply computes gradient using `tf.GradientTape` and calls
        `apply_gradients()`. If you want to process the gradient before
        applying then call `tf.GradientTape` and `apply_gradients()` explicitly
        instead of using this function.

        Args:
            loss: A callable taking no arguments which returns the value to
                minimize.
            var_list: list or tuple of `Variable` objects to update to
                minimize `loss`, or a callable returning the list or tuple of
                `Variable` objects. Use callable when the variable list would
                otherwise be incomplete before `minimize` since the variables
                are created at the first time `loss` is called.
            grad_loss: Optional. A `Tensor` holding the gradient computed for
                `loss`.
            decay_var_list: Optional list of variables to be decayed. Defaults
                to all variables in var_list.
            name: Optional name for the returned operation.
        Returns:
            An Operation that updates the variables in `var_list`.
        Raises:
            ValueError: If some of the variables are not `Variable` objects.
        """
        self._decay_var_list = set(decay_var_list) if decay_var_list else False
        return super().minimize(loss, var_list=var_list, grad_loss=grad_loss, name=name)

    def apply_gradients(self, grads_and_vars, name=None, decay_var_list=None):
        """Apply gradients to variables.

        This is the second part of `minimize()`. It returns an `Operation` that
        applies gradients.

        Args:
            grads_and_vars: List of (gradient, variable) pairs.
            name: Optional name for the returned operation.  Default to the
                name passed to the `Optimizer` constructor.
            decay_var_list: Optional list of variables to be decayed. Defaults
                to all variables in var_list.
        Returns:
            An `Operation` that applies the specified gradients.
        Raises:
            TypeError: If `grads_and_vars` is malformed.
            ValueError: If none of the variables have gradients.
        """
        self._decay_var_list = set(decay_var_list) if decay_var_list else False
        return super().apply_gradients(grads_and_vars, name=name)

    def _decay_weights_op(self, var):
        if not self._decay_var_list or var in self._decay_var_list:
            return var.assign_sub(
                self._get_hyper("weight_decay", var.dtype) * var, self._use_locking
            )
        return tf.no_op()

    def _decay_weights_sparse_op(self, var, indices):
        if not self._decay_var_list or var in self._decay_var_list:
            update = -self._get_hyper("weight_decay", var.dtype) * tf.gather(
                var, indices
            )
            return self._resource_scatter_add(var, indices, update)
        return tf.no_op()

    # Here, we overwrite the apply functions that the base optimizer calls.
    # super().apply_x resolves to the apply_x function of the BaseOptimizer.

    def _resource_apply_dense(self, grad, var):
        with tf.control_dependencies([self._decay_weights_op(var)]):
            return super()._resource_apply_dense(grad, var)

    def _resource_apply_sparse(self, grad, var, indices):
        decay_op = self._decay_weights_sparse_op(var, indices)
        with tf.control_dependencies([decay_op]):
            return super()._resource_apply_sparse(grad, var, indices)


@typechecked
def extend_with_decoupled_weight_decay(
    base_optimizer: Type[tf.keras.optimizers.Optimizer],
) -> Type[tf.keras.optimizers.Optimizer]:
    """Factory function returning an optimizer class with decoupled weight
    decay.

    Returns an optimizer class. An instance of the returned class computes the
    update step of `base_optimizer` and additionally decays the weights.
    E.g., the class returned by
    `extend_with_decoupled_weight_decay(tf.keras.optimizers.Adam)` is
    equivalent to `tfa.optimizers.AdamW`.

    The API of the new optimizer class slightly differs from the API of the
    base optimizer:
    - The first argument to the constructor is the weight decay rate.
    - `minimize` and `apply_gradients` accept the optional keyword argument
      `decay_var_list`, which specifies the variables that should be decayed.
      If `None`, all variables that are optimized are decayed.

    Usage example:
    ```python
    # MyAdamW is a new class
    MyAdamW = extend_with_decoupled_weight_decay(tf.keras.optimizers.Adam)
    # Create a MyAdamW object
    optimizer = MyAdamW(weight_decay=0.001, learning_rate=0.001)
    # update var1, var2 but only decay var1
    optimizer.minimize(loss, var_list=[var1, var2], decay_variables=[var1])

    Note: this extension decays weights BEFORE applying the update based
    on the gradient, i.e. this extension only has the desired behaviour for
    optimizers which do not depend on the value of 'var' in the update step!

    Note: when applying a decay to the learning rate, be sure to manually apply
    the decay to the `weight_decay` as well. For example:

    ```python
    step = tf.Variable(0, trainable=False)
    schedule = tf.optimizers.schedules.PiecewiseConstantDecay(
        [10000, 15000], [1e-0, 1e-1, 1e-2])
    # lr and wd can be a function or a tensor
    lr = 1e-1 * schedule(step)
    wd = lambda: 1e-4 * schedule(step)

    # ...

    optimizer = tfa.optimizers.AdamW(learning_rate=lr, weight_decay=wd)
    ```

    Note: you might want to register your own custom optimizer using
    `tf.keras.utils.get_custom_objects()`.

    Args:
        base_optimizer: An optimizer class that inherits from
            tf.optimizers.Optimizer.

    Returns:
        A new optimizer class that inherits from DecoupledWeightDecayExtension
        and base_optimizer.
    """

    class OptimizerWithDecoupledWeightDecay(
        DecoupledWeightDecayExtension, base_optimizer
    ):
        """Base_optimizer with decoupled weight decay.

        This class computes the update step of `base_optimizer` and
        additionally decays the variable with the weight decay being
        decoupled from the optimization steps w.r.t. to the loss
        function, as described by Loshchilov & Hutter
        (https://arxiv.org/pdf/1711.05101.pdf). For SGD variants, this
        simplifies hyperparameter search since it decouples the settings
        of weight decay and learning rate. For adaptive gradient
        algorithms, it regularizes variables with large gradients more
        than L2 regularization would, which was shown to yield better
        training loss and generalization error in the paper above.
        """

        @typechecked
        def __init__(
            self, weight_decay: Union[FloatTensorLike, Callable], *args, **kwargs
        ):
            # super delegation is necessary here
            super().__init__(weight_decay, *args, **kwargs)

    return OptimizerWithDecoupledWeightDecay


@tf.keras.utils.register_keras_serializable(package="Addons")
class SGDW(DecoupledWeightDecayExtension, tf.keras.optimizers.SGD):
    """Optimizer that implements the Momentum algorithm with weight_decay.

    This is an implementation of the SGDW optimizer described in "Decoupled
    Weight Decay Regularization" by Loshchilov & Hutter
    (https://arxiv.org/abs/1711.05101)
    ([pdf])(https://arxiv.org/pdf/1711.05101.pdf).
    It computes the update step of `tf.keras.optimizers.SGD` and additionally
    decays the variable. Note that this is different from adding
    L2 regularization on the variables to the loss. Decoupling the weight decay
    from other hyperparameters (in particular the learning rate) simplifies
    hyperparameter search.

    For further information see the documentation of the SGD Optimizer.

    This optimizer can also be instantiated as
    ```python
    extend_with_decoupled_weight_decay(tf.keras.optimizers.SGD,
                                       weight_decay=weight_decay)
    ```

    Note: when applying a decay to the learning rate, be sure to manually apply
    the decay to the `weight_decay` as well. For example:

    ```python
    step = tf.Variable(0, trainable=False)
    schedule = tf.optimizers.schedules.PiecewiseConstantDecay(
        [10000, 15000], [1e-0, 1e-1, 1e-2])
    # lr and wd can be a function or a tensor
    lr = 1e-1 * schedule(step)
    wd = lambda: 1e-4 * schedule(step)

    # ...

    optimizer = tfa.optimizers.SGDW(
        learning_rate=lr, weight_decay=wd, momentum=0.9)
    ```
    """

    @typechecked
    def __init__(
        self,
        weight_decay: Union[FloatTensorLike, Callable],
        learning_rate: Union[FloatTensorLike, Callable] = 0.001,
        momentum: Union[FloatTensorLike, Callable] = 0.0,
        nesterov: bool = False,
        name: str = "SGDW",
        **kwargs
    ):
        """Construct a new SGDW optimizer.

        For further information see the documentation of the SGD Optimizer.

        Args:
            learning_rate: float hyperparameter >= 0. Learning rate.
            momentum: float hyperparameter >= 0 that accelerates SGD in the
                relevant direction and dampens oscillations.
            nesterov: boolean. Whether to apply Nesterov momentum.
            name: Optional name prefix for the operations created when applying
                gradients.  Defaults to 'SGD'.
            **kwargs: keyword arguments. Allowed to be {`clipnorm`,
                `clipvalue`, `lr`, `decay`}. `clipnorm` is clip gradients by
                norm; `clipvalue` is clip gradients by value, `decay` is
                included for backward compatibility to allow time inverse decay
                of learning rate. `lr` is included for backward compatibility,
                recommended to use `learning_rate` instead.
        """
        super().__init__(
            weight_decay,
            learning_rate=learning_rate,
            momentum=momentum,
            nesterov=nesterov,
            name=name,
<<<<<<< HEAD
            **kwargs
=======
            **kwargs,
>>>>>>> d9858a32
        )


@tf.keras.utils.register_keras_serializable(package="Addons")
class AdamW(DecoupledWeightDecayExtension, tf.keras.optimizers.Adam):
    """Optimizer that implements the Adam algorithm with weight decay.

    This is an implementation of the AdamW optimizer described in "Decoupled
    Weight Decay Regularization" by Loshchilov & Hutter
    (https://arxiv.org/abs/1711.05101)
    ([pdf])(https://arxiv.org/pdf/1711.05101.pdf).

    It computes the update step of `tf.keras.optimizers.Adam` and additionally
    decays the variable. Note that this is different from adding L2
    regularization on the variables to the loss: it regularizes variables with
    large gradients more than L2 regularization would, which was shown to yield
    better training loss and generalization error in the paper above.

    For further information see the documentation of the Adam Optimizer.

    This optimizer can also be instantiated as
    ```python
    extend_with_decoupled_weight_decay(tf.keras.optimizers.Adam,
                                       weight_decay=weight_decay)
    ```

    Note: when applying a decay to the learning rate, be sure to manually apply
    the decay to the `weight_decay` as well. For example:

    ```python
    step = tf.Variable(0, trainable=False)
    schedule = tf.optimizers.schedules.PiecewiseConstantDecay(
        [10000, 15000], [1e-0, 1e-1, 1e-2])
    # lr and wd can be a function or a tensor
    lr = 1e-1 * schedule(step)
    wd = lambda: 1e-4 * schedule(step)

    # ...

    optimizer = tfa.optimizers.AdamW(learning_rate=lr, weight_decay=wd)
    ```
    """

    @typechecked
    def __init__(
        self,
        weight_decay: Union[FloatTensorLike, Callable],
        learning_rate: Union[FloatTensorLike, Callable] = 0.001,
        beta_1: Union[FloatTensorLike, Callable] = 0.9,
        beta_2: Union[FloatTensorLike, Callable] = 0.999,
        epsilon: FloatTensorLike = 1e-07,
        amsgrad: bool = False,
        name: str = "AdamW",
        **kwargs
    ):
        """Construct a new AdamW optimizer.

        For further information see the documentation of the Adam Optimizer.

        Args:
            weight_decay: A Tensor or a floating point value. The weight decay.
            learning_rate: A Tensor or a floating point value. The learning
                rate.
            beta_1: A float value or a constant float tensor. The exponential
                decay rate for the 1st moment estimates.
            beta_2: A float value or a constant float tensor. The exponential
                decay rate for the 2nd moment estimates.
            epsilon: A small constant for numerical stability. This epsilon is
                "epsilon hat" in the Kingma and Ba paper (in the formula just
                before Section 2.1), not the epsilon in Algorithm 1 of the
                paper.
            amsgrad: boolean. Whether to apply AMSGrad variant of this
                algorithm from the paper "On the Convergence of Adam and
                beyond".
            name: Optional name for the operations created when applying
                gradients. Defaults to "AdamW".
            **kwargs: keyword arguments. Allowed to be {`clipnorm`,
                `clipvalue`, `lr`, `decay`}. `clipnorm` is clip gradients by
                norm; `clipvalue` is clip gradients by value, `decay` is
                included for backward compatibility to allow time inverse decay
                of learning rate. `lr` is included for backward compatibility,
                recommended to use `learning_rate` instead.
        """
        super().__init__(
            weight_decay,
            learning_rate=learning_rate,
            beta_1=beta_1,
            beta_2=beta_2,
            epsilon=epsilon,
            amsgrad=amsgrad,
            name=name,
<<<<<<< HEAD
            **kwargs
=======
            **kwargs,
>>>>>>> d9858a32
        )<|MERGE_RESOLUTION|>--- conflicted
+++ resolved
@@ -331,11 +331,7 @@
             momentum=momentum,
             nesterov=nesterov,
             name=name,
-<<<<<<< HEAD
-            **kwargs
-=======
             **kwargs,
->>>>>>> d9858a32
         )
 
 
@@ -427,9 +423,5 @@
             epsilon=epsilon,
             amsgrad=amsgrad,
             name=name,
-<<<<<<< HEAD
-            **kwargs
-=======
             **kwargs,
->>>>>>> d9858a32
         )