--- conflicted
+++ resolved
@@ -86,13 +86,8 @@
             'average_decay': self._serialize_hyperparameter('average_decay'),
             'num_updates': self._num_updates,
         }
-<<<<<<< HEAD
-        base_config = super(MovingAverage, self).get_config()
+        base_config = super().get_config()
         return {**base_config, **config}
-=======
-        base_config = super().get_config()
-        return dict(list(base_config.items()) + list(config.items()))
->>>>>>> cb68a272
 
     def _create_slots(self, var_list):
         self._optimizer._create_slots(var_list=var_list)  # pylint: disable=protected-access
