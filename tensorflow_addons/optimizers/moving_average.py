--- conflicted
+++ resolved
@@ -81,10 +81,8 @@
         super().__init__(optimizer, sequential_update, name, **kwargs)
         self._num_updates = num_updates
         if self._num_updates is not None:
-<<<<<<< HEAD
             num_updates = tf.cast(self._num_updates,
                                   tf.float32, name="num_updates")
-=======
             if isinstance(self._num_updates, tf.Variable):
                 tf.debugging.assert_integer(
                     self._num_updates,
@@ -93,8 +91,6 @@
                         "int; got {} instead".format(self._num_updates.dtype)
                     ),
                 )
-            num_updates = tf.cast(self._num_updates, tf.float32, name="num_updates")
->>>>>>> dc3aa062
             average_decay = tf.minimum(
                 average_decay, (1.0 + num_updates) / (10.0 + num_updates)
             )
@@ -153,18 +149,9 @@
 
     def swap_weights(self):
         """Swap the average and moving weights.
-
-<<<<<<< HEAD
-        This is a convenience method to allow one to evaluate the averaged
-        weights at test time. Loads the weights stored in
-        `self._average_weights` into the model, keeping a copy of the original
-        model weights. Swapping twice will return the original weights.
-=======
         This is a convenience method to allow one to evaluate the averaged weights
         at test time. Loads the weights stored in `self._average_weights` into the model,
         keeping a copy of the original model weights. Swapping twice will return
-        the original weights.
->>>>>>> dc3aa062
         """
         if tf.distribute.in_cross_replica_context():
             strategy = tf.distribute.get_strategy()
@@ -199,14 +186,10 @@
                 )  # a = a - b
 
         ctx = tf.distribute.get_replica_context()
-<<<<<<< HEAD
         return ctx.merge_call(
             swap,
             args=(
                 self._average_weights,
                 self._model_weights,
             ),
-        )
-=======
-        return ctx.merge_call(swap, args=(self._average_weights, self._model_weights))
->>>>>>> dc3aa062
+        )