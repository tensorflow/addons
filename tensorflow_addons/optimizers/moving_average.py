# Copyright 2019 The TensorFlow Authors. All Rights Reserved.
#
# Licensed under the Apache License, Version 2.0 (the "License");
# you may not use this file except in compliance with the License.
# You may obtain a copy of the License at
#
#     http://www.apache.org/licenses/LICENSE-2.0
#
# Unless required by applicable law or agreed to in writing, software
# distributed under the License is distributed on an "AS IS" BASIS,
# WITHOUT WARRANTIES OR CONDITIONS OF ANY KIND, either express or implied.
# See the License for the specific language governing permissions and
# limitations under the License.
# ==============================================================================

from __future__ import absolute_import
from __future__ import division
from __future__ import print_function

import tensorflow as tf
from tensorflow.python.training.moving_averages import assign_moving_average

from tensorflow_addons.optimizers import AverageWrapper


@tf.keras.utils.register_keras_serializable(package='Addons')
class MovingAverage(AverageWrapper):
    """Optimizer that computes a moving average of the variables.

    Empirically it has been found that using the moving average of the trained
    parameters of a deep network is better than using its trained parameters
    directly. This optimizer allows you to compute this moving average and swap
    the variables at save time so that any code outside of the training loop
    will use by default the average values instead of the original ones.

    Example of usage:

    ```python
    opt = tf.keras.optimizers.SGD(learning_rate)
    opt = tfa.optimizers.MovingAverage(opt)

    ```
    """

    def __init__(self,
                 optimizer,
                 sequential_update=True,
                 average_decay=0.99,
                 num_updates=None,
                 name="MovingAverage",
                 **kwargs):
        r"""Construct a new MovingAverage optimizer.

        Args:
            optimizer: str or `tf.keras.optimizers.Optimizer` that will be
                used to compute and apply gradients.
            sequential_update: Bool. If False, will compute the moving average
                at the same time as the model is updated, potentially doing
                benign data races. If True, will update the moving average
                after gradient updates.
            average_decay: float. Decay to use to maintain the moving averages
                of trained variables. 
            num_updates: Optional count of the number of updates applied to
                variables. 
            name: Optional name for the operations created when applying
                gradients. Defaults to "MovingAverage".
            **kwargs: keyword arguments. Allowed to be {`clipnorm`,
                `clipvalue`, `lr`, `decay`}. `clipnorm` is clip gradients by
                norm; `clipvalue` is clip gradients by value, `decay` is
                included for backward compatibility to allow time inverse
                decay of learning rate. `lr` is included for backward
                compatibility, recommended to use `learning_rate` instead.
        """
        super(MovingAverage, self).__init__(optimizer, sequential_update, name,
                                            **kwargs)

<<<<<<< HEAD
=======
        if not isinstance(optimizer, tf.keras.optimizers.Optimizer):
            raise TypeError(
                "optimizer is not an object of tf.keras.optimizers.Optimizer")

        if not isinstance(sequential_update, bool):
            raise TypeError("sequential_update must be of bool type")

        with tf.name_scope(name):
            self._ema = tf.train.ExponentialMovingAverage(
                average_decay, num_updates=num_updates)

        self._optimizer = optimizer
        self._set_hyper("average_decay", average_decay)
>>>>>>> 3b19bc05
        self._num_updates = num_updates
        if self._num_updates is not None:
            num_updates = tf.cast(
                self._num_updates, tf.float32, name="num_updates")
            average_decay = tf.minimum(
                average_decay, (1.0 + num_updates) / (10.0 + num_updates))

        self._set_hyper("average_decay", average_decay)

    def average_op(self, var, average_var):
        decay = self._get_hyper('average_decay', tf.dtypes.float32)
        return assign_moving_average(average_var, var, decay, False)

    def get_config(self):
        config = {
            'average_decay': self._serialize_hyperparameter('average_decay'),
            'num_updates': self._num_updates,
        }
        base_config = super(MovingAverage, self).get_config()
        return dict(list(base_config.items()) + list(config.items()))

    def _create_slots(self, var_list):
        self._optimizer._create_slots(var_list=var_list)  # pylint: disable=protected-access
        for var in var_list:
            self.add_slot(var, 'average', var.read_value())<|MERGE_RESOLUTION|>--- conflicted
+++ resolved
@@ -41,7 +41,6 @@
 
     ```
     """
-
     def __init__(self,
                  optimizer,
                  sequential_update=True,
@@ -73,29 +72,13 @@
         """
         super(MovingAverage, self).__init__(optimizer, sequential_update, name,
                                             **kwargs)
-
-<<<<<<< HEAD
-=======
-        if not isinstance(optimizer, tf.keras.optimizers.Optimizer):
-            raise TypeError(
-                "optimizer is not an object of tf.keras.optimizers.Optimizer")
-
-        if not isinstance(sequential_update, bool):
-            raise TypeError("sequential_update must be of bool type")
-
-        with tf.name_scope(name):
-            self._ema = tf.train.ExponentialMovingAverage(
-                average_decay, num_updates=num_updates)
-
-        self._optimizer = optimizer
-        self._set_hyper("average_decay", average_decay)
->>>>>>> 3b19bc05
         self._num_updates = num_updates
         if self._num_updates is not None:
-            num_updates = tf.cast(
-                self._num_updates, tf.float32, name="num_updates")
-            average_decay = tf.minimum(
-                average_decay, (1.0 + num_updates) / (10.0 + num_updates))
+            num_updates = tf.cast(self._num_updates,
+                                  tf.float32,
+                                  name="num_updates")
+            average_decay = tf.minimum(average_decay, (1.0 + num_updates) /
+                                       (10.0 + num_updates))
 
         self._set_hyper("average_decay", average_decay)
 
