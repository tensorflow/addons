--- conflicted
+++ resolved
@@ -31,14 +31,10 @@
 
     grads_and_vars = list(zip([grads0, grads1], [var0, var1]))
 
-<<<<<<< HEAD
     opt = MovingAverage(
         tf.keras.optimizers.SGD(lr=2.0),
         average_decay=0.5,
     )
-=======
-    opt = MovingAverage(tf.keras.optimizers.SGD(lr=2.0), average_decay=0.5)
->>>>>>> dc3aa062
 
     opt.apply_gradients(grads_and_vars)
     opt.apply_gradients(grads_and_vars)
@@ -139,15 +135,11 @@
     sgd_opt = tf.keras.optimizers.SGD(
         lr=2.0, nesterov=True, momentum=0.3, decay=0.1)
     opt = MovingAverage(
-<<<<<<< HEAD
         sgd_opt,
         average_decay=0.5,
         num_updates=None,
         start_step=5,
         dynamic_decay=True,
-=======
-        sgd_opt, average_decay=0.5, num_updates=None, start_step=5, dynamic_decay=True
->>>>>>> dc3aa062
     )
     config = opt.get_config()
 
@@ -196,15 +188,11 @@
     sgd_opt = tf.keras.optimizers.SGD(
         lr=2.0, nesterov=True, momentum=0.3, decay=0.1)
     optimizer = MovingAverage(
-<<<<<<< HEAD
         sgd_opt,
         average_decay=0.5,
         num_updates=None,
         start_step=5,
         dynamic_decay=True,
-=======
-        sgd_opt, average_decay=0.5, num_updates=None, start_step=5, dynamic_decay=True
->>>>>>> dc3aa062
     )
     config = tf.keras.optimizers.serialize(optimizer)
     new_optimizer = tf.keras.optimizers.deserialize(config)
@@ -218,13 +206,9 @@
     grads_and_vars = [(grads0, var0)]
 
     opt = MovingAverage(
-<<<<<<< HEAD
         tf.keras.optimizers.SGD(lr=1.0),
         average_decay=0.5,
         start_step=1,
-=======
-        tf.keras.optimizers.SGD(lr=1.0), average_decay=0.5, start_step=1
->>>>>>> dc3aa062
     )
 
     opt.apply_gradients(grads_and_vars)
@@ -247,13 +231,9 @@
     grads_and_vars = [(grads0, var0)]
 
     opt = MovingAverage(
-<<<<<<< HEAD
         tf.keras.optimizers.SGD(lr=2.0),
         average_decay=0.5,
         dynamic_decay=True,
-=======
-        tf.keras.optimizers.SGD(lr=2.0), average_decay=0.5, dynamic_decay=True
->>>>>>> dc3aa062
     )
 
     opt.apply_gradients(grads_and_vars)
@@ -272,14 +252,10 @@
         var = tf.Variable([1.0, 2.0])
         grads = tf.constant([0.1, 0.1])
 
-<<<<<<< HEAD
         opt = MovingAverage(
             tf.keras.optimizers.SGD(lr=2.0),
             average_decay=0.5,
         )
-=======
-        opt = MovingAverage(tf.keras.optimizers.SGD(lr=2.0), average_decay=0.5)
->>>>>>> dc3aa062
 
     @tf.function
     def apply_gradients():
