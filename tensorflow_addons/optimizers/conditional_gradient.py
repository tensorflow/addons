# Copyright 2019 The TensorFlow Authors. All Rights Reserved.
#
# Licensed under the Apache License, Version 2.0 (the "License");
# you may not use this file except in compliance with the License.
# You may obtain a copy of the License at
#
#     http://www.apache.org/licenses/LICENSE-2.0
#
# Unless required by applicable law or agreed to in writing, software
# distributed under the License is distributed on an "AS IS" BASIS,
# WITHOUT WARRANTIES OR CONDITIONS OF ANY KIND, either express or implied.
# See the License for the specific language governing permissions and
# limitations under the License.
# ==============================================================================
"""Conditional Gradient optimizer."""

import tensorflow as tf


@tf.keras.utils.register_keras_serializable(package='Addons')
class ConditionalGradient(tf.keras.optimizers.Optimizer):
    """Optimizer that implements the Conditional Gradient optimization.

    This optimizer helps handle constraints well.

    Currently only supports frobenius norm constraint.
    See https://arxiv.org/pdf/1803.06453.pdf

    ```
    variable -= (1-learning_rate) * (variable + lambda_ * gradient
        / (frobenius_norm(gradient) + epsilon))
    ```

    Note that `lambda_` here refers to the constraint "lambda" in
    the paper. `epsilon` is constant with tiny value as compared to
    the value of frobenius norm of gradient. The purpose of `epsilon`
    here is to avoid the case that the value of frobenius norm of
    gradient is 0.

    In this implementation, `epsilon` defaults to $10^{-7}$.
    """

    def __init__(self,
                 learning_rate,
                 lambda_,
                 epsilon=1e-7,
                 use_locking=False,
                 name='ConditionalGradient',
                 **kwargs):
        """Construct a new conditional gradient optimizer.

        Args:
            learning_rate: A `Tensor` or a floating point value. or a schedule
                that is a `tf.keras.optimizers.schedules.LearningRateSchedule`
                The learning rate.
            lambda_: A `Tensor` or a floating point value. The constraint.
            epsilon: A `Tensor` or a floating point value. A small constant
                for numerical stability when handling the case of norm of
                gradient to be zero.
            use_locking: If `True`, use locks for update operations.
            name: Optional name prefix for the operations created when
                applying gradients. Defaults to 'ConditionalGradient'.
            **kwargs: keyword arguments. Allowed to be {`clipnorm`,
                `clipvalue`, `lr`, `decay`}. `clipnorm` is clip gradients
                by norm; `clipvalue` is clip gradients by value, `decay` is
                included for backward compatibility to allow time inverse
                decay of learning rate. `lr` is included for backward
                compatibility, recommended to use `learning_rate` instead.
        """
        super().__init__(name=name, **kwargs)
        self._set_hyper('learning_rate', kwargs.get('lr', learning_rate))
        self._set_hyper('lambda_', lambda_)
        self.epsilon = epsilon or tf.keras.backend.epsilon()
        self._set_hyper('use_locking', use_locking)

    def get_config(self):
        config = {
            'learning_rate': self._serialize_hyperparameter('learning_rate'),
            'lambda_': self._serialize_hyperparameter('lambda_'),
            'epsilon': self.epsilon,
            'use_locking': self._serialize_hyperparameter('use_locking')
        }
<<<<<<< HEAD
        base_config = super(ConditionalGradient, self).get_config()
        return {**base_config, **config}
=======
        base_config = super().get_config()
        return dict(list(base_config.items()) + list(config.items()))
>>>>>>> cb68a272

    def _create_slots(self, var_list):
        for v in var_list:
            self.add_slot(v, 'conditional_gradient')

    def _prepare_local(self, var_device, var_dtype, apply_state):
        super()._prepare_local(var_device, var_dtype, apply_state)
        apply_state[(var_device, var_dtype)]['learning_rate'] = tf.identity(
            self._get_hyper('learning_rate', var_dtype))
        apply_state[(var_device, var_dtype)]['lambda_'] = tf.identity(
            self._get_hyper('lambda_', var_dtype))
        apply_state[(var_device, var_dtype)]['epsilon'] = tf.convert_to_tensor(
            self.epsilon, var_dtype)

    def _resource_apply_dense(self, grad, var, apply_state=None):
        def frobenius_norm(m):
            return tf.math.reduce_sum(m**2)**0.5

        var_device, var_dtype = var.device, var.dtype.base_dtype
        coefficients = ((apply_state or {}).get((var_device, var_dtype))
                        or self._fallback_apply_state(var_device, var_dtype))
        norm = tf.convert_to_tensor(
            frobenius_norm(grad), name='norm', dtype=var.dtype.base_dtype)
        lr = coefficients['learning_rate']
        lambda_ = coefficients['lambda_']
        epsilon = coefficients['epsilon']
        var_update_tensor = (tf.math.multiply(var, lr) -
                             (1 - lr) * lambda_ * grad / (norm + epsilon))
        var_update_kwargs = {
            'resource': var.handle,
            'value': var_update_tensor,
        }
        var_update_op = tf.raw_ops.AssignVariableOp(**var_update_kwargs)
        return tf.group(var_update_op)

    def _resource_apply_sparse(self, grad, var, indices, apply_state=None):
        def frobenius_norm(m):
            return tf.reduce_sum(m**2)**0.5

        var_device, var_dtype = var.device, var.dtype.base_dtype
        coefficients = ((apply_state or {}).get((var_device, var_dtype))
                        or self._fallback_apply_state(var_device, var_dtype))
        norm = tf.convert_to_tensor(
            frobenius_norm(grad), name='norm', dtype=var.dtype.base_dtype)
        lr = coefficients['learning_rate']
        lambda_ = coefficients['lambda_']
        epsilon = coefficients['epsilon']
        var_slice = tf.gather(var, indices)
        var_update_value = (tf.math.multiply(var_slice, lr) -
                            (1 - lr) * lambda_ * grad / (norm + epsilon))
        var_update_kwargs = {
            'resource': var.handle,
            'indices': indices,
            'updates': var_update_value
        }
        var_update_op = tf.raw_ops.ResourceScatterUpdate(**var_update_kwargs)
        return tf.group(var_update_op)<|MERGE_RESOLUTION|>--- conflicted
+++ resolved
@@ -80,13 +80,8 @@
             'epsilon': self.epsilon,
             'use_locking': self._serialize_hyperparameter('use_locking')
         }
-<<<<<<< HEAD
-        base_config = super(ConditionalGradient, self).get_config()
+        base_config = super().get_config()
         return {**base_config, **config}
-=======
-        base_config = super().get_config()
-        return dict(list(base_config.items()) + list(config.items()))
->>>>>>> cb68a272
 
     def _create_slots(self, var_list):
         for v in var_list:
