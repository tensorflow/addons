--- conflicted
+++ resolved
@@ -16,13 +16,9 @@
 import abc
 
 import tensorflow as tf
-<<<<<<< HEAD
+from tensorflow_addons.utils import types
 
 import warnings
-=======
-from tensorflow_addons.utils import types
-
->>>>>>> ecf2311a
 from typeguard import typechecked
 
 
