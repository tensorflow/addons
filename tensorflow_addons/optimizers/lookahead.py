# Copyright 2019 The TensorFlow Authors. All Rights Reserved.
#
# Licensed under the Apache License, Version 2.0 (the "License");
# you may not use this file except in compliance with the License.
# You may obtain a copy of the License at
#
#     http://www.apache.org/licenses/LICENSE-2.0
#
# Unless required by applicable law or agreed to in writing, software
# distributed under the License is distributed on an "AS IS" BASIS,
# WITHOUT WARRANTIES OR CONDITIONS OF ANY KIND, either express or implied.
# See the License for the specific language governing permissions and
# limitations under the License.
# ==============================================================================

import tensorflow as tf


@tf.keras.utils.register_keras_serializable(package='Addons')
class Lookahead(tf.keras.optimizers.Optimizer):
    """This class allows to extend optimizers with the lookahead mechanism.

    The mechanism is proposed by Michael R. Zhang et.al in the paper
    [Lookahead Optimizer: k steps forward, 1 step back]
    (https://arxiv.org/abs/1907.08610v1). The optimizer iteratively updates two
    sets of weights: the search directions for weights are chosen by the inner
    optimizer, while the "slow weights" are updated each `k` steps based on the
    directions of the "fast weights" and the two sets of weights are
    synchronized. This method improves the learning stability and lowers the
    variance of its inner optimizer.

    Example of usage:

    ```python
    opt = tf.keras.optimizers.SGD(learning_rate)
    opt = tfa.optimizers.Lookahead(opt)
    ```
    """

    def __init__(self,
                 optimizer,
                 sync_period=6,
                 slow_step_size=0.5,
                 name="Lookahead",
                 **kwargs):
        r"""Wrap optimizer with the lookahead mechanism.

        Args:
            optimizer: The original optimizer that will be used to compute
                and apply the gradients.
            sync_period: An integer. The synchronization period of lookahead.
                Enable lookahead mechanism by setting it with a positive value.
            slow_step_size: A floating point value.
                The ratio for updating the slow weights.
            name: Optional name for the operations created when applying
                gradients. Defaults to "Lookahead".
            **kwargs: keyword arguments. Allowed to be {`clipnorm`,
                `clipvalue`, `lr`, `decay`}. `clipnorm` is clip gradients
                by norm; `clipvalue` is clip gradients by value, `decay` is
                included for backward compatibility to allow time inverse
                decay of learning rate. `lr` is included for backward
                compatibility, recommended to use `learning_rate` instead.
        """
        super().__init__(name, **kwargs)

        if isinstance(optimizer, str):
            optimizer = tf.keras.optimizers.get(optimizer)
        if not isinstance(optimizer, tf.keras.optimizers.Optimizer):
            raise TypeError(
                "optimizer is not an object of tf.keras.optimizers.Optimizer")

        self._optimizer = optimizer
        self._set_hyper('sync_period', sync_period)
        self._set_hyper('slow_step_size', slow_step_size)
        self._initialized = False

    def _create_slots(self, var_list):
        self._optimizer._create_slots(var_list=var_list)  # pylint: disable=protected-access
        for var in var_list:
            self.add_slot(var, 'slow')

    def _create_hypers(self):
        self._optimizer._create_hypers()  # pylint: disable=protected-access

    def _prepare(self, var_list):
        return self._optimizer._prepare(var_list=var_list)  # pylint: disable=protected-access

    def apply_gradients(self, grads_and_vars, name=None):
        self._optimizer._iterations = self.iterations  # pylint: disable=protected-access
        return super().apply_gradients(grads_and_vars, name)

    def _init_op(self, var):
        slow_var = self.get_slot(var, 'slow')
        return slow_var.assign(
            tf.where(
                tf.equal(self.iterations,
                         tf.constant(0, dtype=self.iterations.dtype)),
                var,
                slow_var,
            ),
            use_locking=self._use_locking)

    def _look_ahead_op(self, var):
        var_dtype = var.dtype.base_dtype
        slow_var = self.get_slot(var, 'slow')
        local_step = tf.cast(self.iterations + 1, tf.dtypes.int64)
        sync_period = self._get_hyper('sync_period', tf.dtypes.int64)
        slow_step_size = self._get_hyper('slow_step_size', var_dtype)
        step_back = slow_var + slow_step_size * (var - slow_var)
        sync_cond = tf.equal(
            tf.math.floordiv(local_step, sync_period) * sync_period,
            local_step)
        with tf.control_dependencies([step_back]):
            slow_update = slow_var.assign(
                tf.where(
                    sync_cond,
                    step_back,
                    slow_var,
                ),
                use_locking=self._use_locking)
            var_update = var.assign(
                tf.where(
                    sync_cond,
                    step_back,
                    var,
                ),
                use_locking=self._use_locking)
        return tf.group(slow_update, var_update)

    @property
    def weights(self):
        return self._weights + self._optimizer.weights

    def _resource_apply_dense(self, grad, var):
        init_op = self._init_op(var)
        with tf.control_dependencies([init_op]):
            train_op = self._optimizer._resource_apply_dense(grad, var)  # pylint: disable=protected-access
            with tf.control_dependencies([train_op]):
                look_ahead_op = self._look_ahead_op(var)
        return tf.group(init_op, train_op, look_ahead_op)

    def _resource_apply_sparse(self, grad, var, indices):
        init_op = self._init_op(var)
        with tf.control_dependencies([init_op]):
            train_op = self._optimizer._resource_apply_sparse(  # pylint: disable=protected-access
                grad, var, indices)
            with tf.control_dependencies([train_op]):
                look_ahead_op = self._look_ahead_op(var)
        return tf.group(init_op, train_op, look_ahead_op)

    def get_config(self):
        config = {
            'optimizer': tf.keras.optimizers.serialize(self._optimizer),
            'sync_period': self._serialize_hyperparameter('sync_period'),
            'slow_step_size': self._serialize_hyperparameter('slow_step_size'),
        }
<<<<<<< HEAD
        base_config = super(Lookahead, self).get_config()
        return {**base_config, **config}
=======
        base_config = super().get_config()
        return dict(list(base_config.items()) + list(config.items()))
>>>>>>> cb68a272

    @property
    def learning_rate(self):
        return self._optimizer._get_hyper('learning_rate')

    @learning_rate.setter
    def learning_rate(self, learning_rate):
        self._optimizer._set_hyper('learning_rate', learning_rate)

    @property
    def lr(self):
        return self.learning_rate

    @lr.setter
    def lr(self, lr):
        self.learning_rate = lr

    @classmethod
    def from_config(cls, config, custom_objects=None):
        optimizer = tf.keras.optimizers.deserialize(
            config.pop('optimizer'),
            custom_objects=custom_objects,
        )
        return cls(optimizer, **config)<|MERGE_RESOLUTION|>--- conflicted
+++ resolved
@@ -154,13 +154,8 @@
             'sync_period': self._serialize_hyperparameter('sync_period'),
             'slow_step_size': self._serialize_hyperparameter('slow_step_size'),
         }
-<<<<<<< HEAD
-        base_config = super(Lookahead, self).get_config()
+        base_config = super().get_config()
         return {**base_config, **config}
-=======
-        base_config = super().get_config()
-        return dict(list(base_config.items()) + list(config.items()))
->>>>>>> cb68a272
 
     @property
     def learning_rate(self):
