--- conflicted
+++ resolved
@@ -146,10 +146,5 @@
             'start_averaging':
             self._serialize_hyperparameter('start_averaging')
         }
-<<<<<<< HEAD
-        base_config = super(SWA, self).get_config()
-        return {**base_config, **config}
-=======
         base_config = super().get_config()
-        return dict(list(base_config.items()) + list(config.items()))
->>>>>>> cb68a272
+        return {**base_config, **config}