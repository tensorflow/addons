licenses(["notice"])  # Apache 2.0

package(default_visibility = ["//visibility:public"])

cc_binary(
    name = "python/_image_ops.so",
    srcs = [
        "cc/kernels/image_projective_transform_op.cc",
        "cc/kernels/image_projective_transform_op.h",
        "cc/ops/image_ops.cc",
    ],
    copts = [
        "-pthread",
        "-std=c++11",
        "-D_GLIBCXX_USE_CXX11_ABI=0",
    ],
    linkshared = 1,
    deps = [
        "@local_config_tf//:libtensorflow_framework",
        "@local_config_tf//:tf_header_lib",
    ],
)

<<<<<<< HEAD

# TODO: split each operation into groups
=======
>>>>>>> 6d635315
py_library(
    name = "image_ops",
    srcs = ([
        "__init__.py",
        "python/__init__.py",
        "python/dense_image_warp.py",
        "python/transform.py",
    ]),
    data = [
        ":python/_image_ops.so",
<<<<<<< HEAD
    ],
    srcs_version = "PY2AND3",
)


py_test(
    name = "dense_image_warp_test",
    size = "small",
    srcs = [
        "python/dense_image_warp_test.py",
    ],
    main = "python/dense_image_warp_test.py",
    deps = [
        ":image_ops",      
=======
>>>>>>> 6d635315
    ],
    srcs_version = "PY2AND3",
)

# TODO: use cuda_py_test later.
py_test(
    name = "transform_ops_test",
    size = "small",
    srcs = [
        "python/transform_test.py",
    ],
    main = "python/transform_test.py",
    srcs_version = "PY2AND3",
    deps = [
        ":image_ops"
    ],
)<|MERGE_RESOLUTION|>--- conflicted
+++ resolved
@@ -21,11 +21,7 @@
     ],
 )
 
-<<<<<<< HEAD
-
 # TODO: split each operation into groups
-=======
->>>>>>> 6d635315
 py_library(
     name = "image_ops",
     srcs = ([
@@ -36,11 +32,9 @@
     ]),
     data = [
         ":python/_image_ops.so",
-<<<<<<< HEAD
     ],
     srcs_version = "PY2AND3",
 )
-
 
 py_test(
     name = "dense_image_warp_test",
@@ -51,8 +45,6 @@
     main = "python/dense_image_warp_test.py",
     deps = [
         ":image_ops",      
-=======
->>>>>>> 6d635315
     ],
     srcs_version = "PY2AND3",
 )
