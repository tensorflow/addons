--- conflicted
+++ resolved
@@ -108,8 +108,10 @@
     deps = [
         "@local_config_tf//:libtensorflow_framework",
         "@local_config_tf//:tf_header_lib",
-<<<<<<< HEAD
-    ] + if_cuda_is_configured([":image_projective_transform_op_gpu"]),
+    ] + if_cuda_is_configured([
+        ":image_projective_transform_op_gpu",
+        ":euclidean_distance_transform_op_gpu",
+    ]),
 )
 
 cc_binary(
@@ -129,10 +131,4 @@
         "@local_config_tf//:libtensorflow_framework",
         "@local_config_tf//:tf_header_lib",
     ] + if_cuda_is_configured([":connected_components_gpu"]),
-=======
-    ] + if_cuda_is_configured([
-        ":image_projective_transform_op_gpu",
-        ":euclidean_distance_transform_op_gpu",
-    ]),
->>>>>>> d4438074
 )