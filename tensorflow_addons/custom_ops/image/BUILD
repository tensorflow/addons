--- conflicted
+++ resolved
@@ -46,16 +46,11 @@
         "python/transform.py",
     ]),
     data = [
-<<<<<<< HEAD
         ":python/_distort_image_ops.so",
-=======
->>>>>>> 6d635315
         ":python/_image_ops.so",
     ],
     srcs_version = "PY2AND3",
 )
-
-<<<<<<< HEAD
 
 py_test(
     name = "distort_image_ops_test",
@@ -70,9 +65,6 @@
     srcs_version = "PY2AND3"
 )
 
-
-=======
->>>>>>> 6d635315
 # TODO: use cuda_py_test later.
 py_test(
     name = "transform_ops_test",
