# Copyright 2016 The TensorFlow Authors. All Rights Reserved.
#
# Licensed under the Apache License, Version 2.0 (the "License");
# you may not use this file except in compliance with the License.
# You may obtain a copy of the License at
#
#     http://www.apache.org/licenses/LICENSE-2.0
#
# Unless required by applicable law or agreed to in writing, software
# distributed under the License is distributed on an "AS IS" BASIS,
# WITHOUT WARRANTIES OR CONDITIONS OF ANY KIND, either express or implied.
# See the License for the specific language governing permissions and
# limitations under the License.
# ==============================================================================

import tensorflow as tf

from tensorflow_addons.activations.sparsemax import sparsemax


@tf.keras.utils.register_keras_serializable(package='Addons')
def sparsemax_loss(logits, sparsemax, labels, name=None):
    """Sparsemax loss function [1].

    Computes the generalized multi-label classification loss for the sparsemax
    function. The implementation is a reformulation of the original loss
    function such that it uses the sparsemax properbility output instead of the
    internal \tau variable. However, the output is identical to the original
    loss function.

    [1]: https://arxiv.org/abs/1602.02068

    Args:
      logits: A `Tensor`. Must be one of the following types: `float32`,
        `float64`.
      sparsemax: A `Tensor`. Must have the same type as `logits`.
      labels: A `Tensor`. Must have the same type as `logits`.
      name: A name for the operation (optional).
    Returns:
      A `Tensor`. Has the same type as `logits`.
    """
    logits = tf.convert_to_tensor(logits, name="logits")
    sparsemax = tf.convert_to_tensor(sparsemax, name="sparsemax")
    labels = tf.convert_to_tensor(labels, name="labels")

    # In the paper, they call the logits z.
    # A constant can be substracted from logits to make the algorithm
    # more numerically stable in theory. However, there are really no major
    # source numerical instability in this algorithm.
    z = logits

    # sum over support
    # Use a conditional where instead of a multiplication to support z = -inf.
    # If z = -inf, and there is no support (sparsemax = 0), a multiplication
    # would cause 0 * -inf = nan, which is not correct in this case.
    sum_s = tf.where(
        tf.math.logical_or(sparsemax > 0, tf.math.is_nan(sparsemax)),
        sparsemax * (z - 0.5 * sparsemax), tf.zeros_like(sparsemax))

    # - z_k + ||q||^2
    q_part = labels * (0.5 * labels - z)
    # Fix the case where labels = 0 and z = -inf, where q_part would
    # otherwise be 0 * -inf = nan. But since the lables = 0, no cost for
    # z = -inf should be consideredself.
    # The code below also coveres the case where z = inf. Howeverm in this
    # caose the sparsemax will be nan, which means the sum_s will also be nan,
    # therefor this case doesn't need addtional special treatment.
    q_part_safe = tf.where(
        tf.math.logical_and(tf.math.equal(labels, 0), tf.math.is_inf(z)),
        tf.zeros_like(z), q_part)

    return tf.math.reduce_sum(sum_s + q_part_safe, axis=1)


@tf.function
@tf.keras.utils.register_keras_serializable(package='Addons')
def sparsemax_loss_from_logits(y_true, logits_pred):
    y_pred = sparsemax(logits_pred)
    loss = sparsemax_loss(logits_pred, y_pred, y_true)
    return loss


@tf.keras.utils.register_keras_serializable(package='Addons')
class SparsemaxLoss(tf.keras.losses.Loss):
    """Sparsemax loss function.

    Computes the generalized multi-label classification loss for the sparsemax
    function.

    Because the sparsemax loss function needs both the properbility output and
    the logits to compute the loss value, `from_logits` must be `True`.

    Because it computes the generalized multi-label loss, the shape of both
    `y_pred` and `y_true` must be `[batch_size, num_classes]`.

    Args:
      from_logits: Whether `y_pred` is expected to be a logits tensor. Default
        is `True`, meaning `y_pred` is the logits.
      reduction: (Optional) Type of `tf.keras.losses.Reduction` to apply to
        loss. Default value is `SUM_OVER_BATCH_SIZE`.
      name: Optional name for the op.
    """

    def __init__(self,
                 from_logits=True,
                 reduction=tf.keras.losses.Reduction.SUM_OVER_BATCH_SIZE,
                 name='sparsemax_loss'):
        if from_logits is not True:
            raise ValueError('from_logits must be True')

        super().__init__(name=name, reduction=reduction)
        self.from_logits = from_logits

    def call(self, y_true, y_pred):
        return sparsemax_loss_from_logits(y_true, y_pred)

    def get_config(self):
        config = {
            "from_logits": self.from_logits,
        }
<<<<<<< HEAD
        base_config = super(SparsemaxLoss, self).get_config()
        return {**base_config, **config}
=======
        base_config = super().get_config()
        return dict(list(base_config.items()) + list(config.items()))
>>>>>>> cb68a272
<|MERGE_RESOLUTION|>--- conflicted
+++ resolved
@@ -118,10 +118,5 @@
         config = {
             "from_logits": self.from_logits,
         }
-<<<<<<< HEAD
-        base_config = super(SparsemaxLoss, self).get_config()
-        return {**base_config, **config}
-=======
         base_config = super().get_config()
-        return dict(list(base_config.items()) + list(config.items()))
->>>>>>> cb68a272
+        return {**base_config, **config}