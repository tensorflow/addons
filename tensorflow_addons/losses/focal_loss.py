# Copyright 2019 The TensorFlow Authors. All Rights Reserved.
#
# Licensed under the Apache License, Version 2.0 (the "License");
# you may not use this file except in compliance with the License.
# You may obtain a copy of the License at
#
#     http://www.apache.org/licenses/LICENSE-2.0
#
# Unless required by applicable law or agreed to in writing, software
# distributed under the License is distributed on an "AS IS" BASIS,
# WITHOUT WARRANTIES OR CONDITIONS OF ANY KIND, either express or implied.
# See the License for the specific language governing permissions and
# limitations under the License.
# ==============================================================================
"""Implements Focal loss."""

import tensorflow as tf
import tensorflow.keras.backend as K


@tf.keras.utils.register_keras_serializable(package='Addons')
class SigmoidFocalCrossEntropy(tf.keras.losses.Loss):
    """Implements the focal loss function.

    Focal loss was first introduced in the RetinaNet paper
    (https://arxiv.org/pdf/1708.02002.pdf). Focal loss is extremely useful for
    classification when you have highly imbalanced classes. It down-weights
    well-classified examples and focuses on hard examples. The loss value is
    much high for a sample which is misclassified by the classifier as compared
    to the loss value corresponding to a well-classified example. One of the
    best use-cases of focal loss is its usage in object detection where the
    imbalance between the background class and other classes is extremely high.

    Usage:

    ```python
    fl = tfa.losses.SigmoidFocalCrossEntropy()
    loss = fl(
      [[0.97], [0.91], [0.03]],
      [[1.0], [1.0], [0.0]])
    print('Loss: ', loss.numpy())  # Loss: [0.00010971,
                                            0.0032975,
                                            0.00030611]
    ```
    Usage with tf.keras API:

    ```python
    model = tf.keras.Model(inputs, outputs)
    model.compile('sgd', loss=tf.keras.losses.SigmoidFocalCrossEntropy())
    ```

    Args
      alpha: balancing factor, default value is 0.25
      gamma: modulating factor, default value is 2.0

    Returns:
      Weighted loss float `Tensor`. If `reduction` is `NONE`, this has the same
          shape as `y_true`; otherwise, it is scalar.

    Raises:
        ValueError: If the shape of `sample_weight` is invalid or value of
          `gamma` is less than zero
    """

    def __init__(self,
                 from_logits=False,
                 alpha=0.25,
                 gamma=2.0,
                 reduction=tf.keras.losses.Reduction.NONE,
                 name='sigmoid_focal_crossentropy'):
        super().__init__(name=name, reduction=reduction)

        self.from_logits = from_logits
        self.alpha = alpha
        self.gamma = gamma

    def call(self, y_true, y_pred):
        return sigmoid_focal_crossentropy(
            y_true,
            y_pred,
            alpha=self.alpha,
            gamma=self.gamma,
            from_logits=self.from_logits)

    def get_config(self):
        config = {
            "from_logits": self.from_logits,
            "alpha": self.alpha,
            "gamma": self.gamma,
        }
<<<<<<< HEAD
        base_config = super(SigmoidFocalCrossEntropy, self).get_config()
        return {**base_config, **config}
=======
        base_config = super().get_config()
        return dict(list(base_config.items()) + list(config.items()))
>>>>>>> cb68a272


@tf.keras.utils.register_keras_serializable(package='Addons')
@tf.function
def sigmoid_focal_crossentropy(y_true,
                               y_pred,
                               alpha=0.25,
                               gamma=2.0,
                               from_logits=False):
    """
    Args
        y_true: true targets tensor.
        y_pred: predictions tensor.
        alpha: balancing factor.
        gamma: modulating factor.

    Returns:
        Weighted loss float `Tensor`. If `reduction` is `NONE`,this has the
        same shape as `y_true`; otherwise, it is scalar.
    """
    if gamma and gamma < 0:
        raise ValueError(
            "Value of gamma should be greater than or equal to zero")

    y_pred = tf.convert_to_tensor(y_pred)
    y_true = tf.convert_to_tensor(y_true, dtype=y_pred.dtype)

    if y_true.shape != y_pred.shape:
        raise ValueError("Shape mismatch for y_true: {} and y_pred: {}".format(
            tf.shape(y_true), tf.shape(y_pred)))

    # Get the cross_entropy for each entry
    ce = K.binary_crossentropy(y_true, y_pred, from_logits=from_logits)

    # If logits are provided then convert the predictions into probabilities
    if from_logits:
        pred_prob = tf.sigmoid(y_pred)
    else:
        pred_prob = y_pred

    p_t = (y_true * pred_prob) + ((1 - y_true) * (1 - pred_prob))
    alpha_factor = 1.0
    modulating_factor = 1.0

    if alpha:
        alpha = tf.convert_to_tensor(alpha, dtype=K.floatx())
        alpha_factor = (y_true * alpha + (1 - y_true) * (1 - alpha))

    if gamma:
        gamma = tf.convert_to_tensor(gamma, dtype=K.floatx())
        modulating_factor = tf.pow((1.0 - p_t), gamma)

    # compute the final loss and return
    return tf.reduce_sum(alpha_factor * modulating_factor * ce, axis=-1)<|MERGE_RESOLUTION|>--- conflicted
+++ resolved
@@ -88,13 +88,8 @@
             "alpha": self.alpha,
             "gamma": self.gamma,
         }
-<<<<<<< HEAD
-        base_config = super(SigmoidFocalCrossEntropy, self).get_config()
+        base_config = super().get_config()
         return {**base_config, **config}
-=======
-        base_config = super().get_config()
-        return dict(list(base_config.items()) + list(config.items()))
->>>>>>> cb68a272
 
 
 @tf.keras.utils.register_keras_serializable(package='Addons')
