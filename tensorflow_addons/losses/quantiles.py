--- conflicted
+++ resolved
@@ -133,10 +133,5 @@
         config = {
             'tau': self.tau,
         }
-<<<<<<< HEAD
-        base_config = super(PinballLoss, self).get_config()
-        return {**base_config, **config}
-=======
         base_config = super().get_config()
-        return dict(list(base_config.items()) + list(config.items()))
->>>>>>> cb68a272
+        return {**base_config, **config}