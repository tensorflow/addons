--- conflicted
+++ resolved
@@ -16,11 +16,8 @@
 
 import platform
 
-<<<<<<< HEAD
-=======
 import numpy as np
 import pytest
->>>>>>> 6c5ac322
 import tensorflow as tf
 from tensorflow_addons.losses import npairs
 
@@ -30,89 +27,6 @@
     IS_WINDOWS,
     reason="Doesn't work on Windows, see https://github.com/tensorflow/addons/issues/838",
 )
-<<<<<<< HEAD
-@test_utils.run_all_in_graph_and_eager_modes
-class NpairsMultilabelLossTest(tf.test.TestCase):
-    def config(self):
-        nml_obj = npairs.NpairsMultilabelLoss(name="nml")
-        self.assertEqual(nml_obj.name, "nml")
-        self.assertEqual(nml_obj.reduction, tf.keras.losses.Reduction.NONE)
-
-    def test_single_label(self):
-        """Test single label, which is the same with `NpairsLoss`."""
-        nml_obj = npairs.NpairsMultilabelLoss()
-        # batch size = 4, hidden size = 2
-        y_true = tf.constant(
-            [[1, 0, 0, 0], [0, 1, 0, 0], [0, 0, 1, 0], [0, 0, 0, 1]], dtype=tf.int64
-        )
-        # features of anchors
-        f = tf.constant(
-            [[1.0, 1.0], [1.0, -1.0], [-1.0, 1.0], [-1.0, -1.0]], dtype=tf.float32
-        )
-        # features of positive samples
-        fp = tf.constant(
-            [[1.0, 1.0], [1.0, -1.0], [-1.0, 1.0], [-1.0, -1.0]], dtype=tf.float32
-        )
-        # similarity matrix
-        y_pred = tf.matmul(f, fp, transpose_a=False, transpose_b=True)
-        loss = nml_obj(y_true, y_pred)
-
-        # Loss = 1/4 * \sum_i log(1 + \sum_{j != i} exp(f_i*fp_j^T-f_i*f_i^T))
-        # Compute loss for i = 0, 1, 2, 3 without multiplier 1/4
-        # i = 0 => log(1 + sum([exp(-2), exp(-2), exp(-4)])) = 0.253846
-        # i = 1 => log(1 + sum([exp(-2), exp(-4), exp(-2)])) = 0.253846
-        # i = 2 => log(1 + sum([exp(-2), exp(-4), exp(-2)])) = 0.253846
-        # i = 3 => log(1 + sum([exp(-4), exp(-2), exp(-2)])) = 0.253846
-        # Loss = (0.253856 + 0.253856 + 0.253856 + 0.253856) / 4 = 0.253856
-
-        self.assertAllClose(loss, 0.253856)
-
-        # Test sparse tensor
-        y_true = tf.sparse.from_dense(y_true)
-        loss = nml_obj(y_true, y_pred)
-        self.assertAllClose(loss, 0.253856)
-
-    def test_multilabel(self):
-        nml_obj = npairs.NpairsMultilabelLoss()
-        # batch size = 4, hidden size = 2
-        y_true = tf.constant(
-            [[1, 1, 0, 0], [0, 1, 1, 0], [0, 0, 1, 1], [0, 0, 0, 1]], dtype=tf.int64
-        )
-        # features of anchors
-        f = tf.constant(
-            [[1.0, 1.0], [1.0, -1.0], [-1.0, 1.0], [-1.0, -1.0]], dtype=tf.float32
-        )
-        # features of positive samples
-        fp = tf.constant(
-            [[1.0, 1.0], [1.0, -1.0], [-1.0, 1.0], [-1.0, -1.0]], dtype=tf.float32
-        )
-        # similarity matrix
-        y_pred = tf.matmul(f, fp, transpose_a=False, transpose_b=True)
-        loss = nml_obj(y_true, y_pred)
-
-        # Loss = \sum_i log(1 + \sum_{j != i} exp(f_i*fp_j^T-f_i*f_i^T))
-        # Because of multilabel, the label matrix is normalized so that each
-        # row sums to one. That's why the multiplier before log exists.
-        # Compute loss for i = 0, 1, 2, 3 without multiplier 1/4
-        # i = 0 => 2/3 * log(1 + sum([exp(-2), exp(-2), exp(-4)])) +
-        #          1/3 * log(1 + sum([exp(2) , exp(0) , exp(-2)])) = 0.920522
-        # i = 1 => 1/4 * log(1 + sum([exp(2) , exp(-2), exp(0) ])) +
-        #          1/2 * log(1 + sum([exp(-2), exp(-4), exp(-2)])) +
-        #          1/4 * log(1 + sum([exp(2) , exp(4) , exp(2) ])) = 1.753856
-        # i = 2 => 1/4 * log(1 + sum([exp(2) , exp(4) , exp(2) ])) +
-        #          1/2 * log(1 + sum([exp(-2), exp(-4), exp(-2)])) +
-        #          1/4 * log(1 + sum([exp(0) , exp(-2), exp(2) ])) = 1.753856
-        # i = 4 => 1/2 * log(1 + sum([exp(-2), exp(0) , exp(2) ])) +
-        #          1/2 * log(1 + sum([exp(-4), exp(-2), exp(-2)])) = 1.253856
-        # Loss = (0.920522 + 1.753856 + 1.753856 + 1.253856) / 4 = 1.420522
-
-        self.assertAllClose(loss, 1.420522)
-
-        # Test sparse tensor
-        y_true = tf.sparse.from_dense(y_true)
-        loss = nml_obj(y_true, y_pred)
-        self.assertAllClose(loss, 1.420522)
-=======
 
 
 def test_config():
@@ -228,9 +142,4 @@
     # Test sparse tensor
     y_true = tf.sparse.from_dense(y_true)
     loss = nml_obj(y_true, y_pred)
-    np.testing.assert_allclose(loss, 1.420522, rtol=1e-06, atol=1e-06)
-
-
-if __name__ == "__main__":
-    sys.exit(pytest.main([__file__]))
->>>>>>> 6c5ac322
+    np.testing.assert_allclose(loss, 1.420522, rtol=1e-06, atol=1e-06)