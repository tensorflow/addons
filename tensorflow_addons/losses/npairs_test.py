# Copyright 2019 The TensorFlow Authors. All Rights Reserved.
#
# Licensed under the Apache License, Version 2.0 (the "License");
# you may not use this file except in compliance with the License.
# You may obtain a copy of the License at
#
#     http://www.apache.org/licenses/LICENSE-2.0
#
# Unless required by applicable law or agreed to in writing, software
# distributed under the License is distributed on an "AS IS" BASIS,
# WITHOUT WARRANTIES OR CONDITIONS OF ANY KIND, either express or implied.
# See the License for the specific language governing permissions and
# limitations under the License.
# ==============================================================================
"""Tests for npairs loss."""
import platform
import unittest

import sys
import platform

import pytest
import tensorflow as tf
from tensorflow_addons import losses
from tensorflow_addons.utils import test_utils

<<<<<<< HEAD
if platform.system() == "Windows":
    pytest.skip(
        "Doesn't work with Windows. "
        "See https://github.com/tensorflow/addons/issues/838"
    )

=======
IS_WINDOWS = platform.system() == "Windows"
>>>>>>> d45142d1


@unittest.skipIf(
    IS_WINDOWS,
    reason="Doesn't work on Windows, see https://github.com/tensorflow/addons/issues/838",
)
@test_utils.run_all_in_graph_and_eager_modes
class NpairsLossTest(tf.test.TestCase):
    def test_config(self):
        nl_obj = losses.npairs.NpairsLoss(name="nl")
        self.assertEqual(nl_obj.name, "nl")
        self.assertEqual(nl_obj.reduction, tf.keras.losses.Reduction.NONE)

    def test_unweighted(self):
        nl_obj = losses.npairs.NpairsLoss()
        # batch size = 4, hidden size = 2
        y_true = tf.constant([0, 1, 2, 3], dtype=tf.int64)
        # features of anchors
        f = tf.constant(
            [[1.0, 1.0], [1.0, -1.0], [-1.0, 1.0], [-1.0, -1.0]], dtype=tf.float32
        )
        # features of positive samples
        fp = tf.constant(
            [[1.0, 1.0], [1.0, -1.0], [-1.0, 1.0], [-1.0, -1.0]], dtype=tf.float32
        )
        # similarity matrix
        y_pred = tf.matmul(f, fp, transpose_a=False, transpose_b=True)
        loss = nl_obj(y_true, y_pred)

        # Loss = 1/4 * \sum_i log(1 + \sum_{j != i} exp(f_i*fp_j^T-f_i*f_i^T))
        # Compute loss for i = 0, 1, 2, 3 without multiplier 1/4
        # i = 0 => log(1 + sum([exp(-2), exp(-2), exp(-4)])) = 0.253846
        # i = 1 => log(1 + sum([exp(-2), exp(-4), exp(-2)])) = 0.253846
        # i = 2 => log(1 + sum([exp(-2), exp(-4), exp(-2)])) = 0.253846
        # i = 3 => log(1 + sum([exp(-4), exp(-2), exp(-2)])) = 0.253846
        # Loss = (0.253856 + 0.253856 + 0.253856 + 0.253856) / 4 = 0.253856

        self.assertAllClose(loss, 0.253856)


@unittest.skipIf(
    IS_WINDOWS,
    reason="Doesn't work on Windows, see https://github.com/tensorflow/addons/issues/838",
)
@test_utils.run_all_in_graph_and_eager_modes
class NpairsMultilabelLossTest(tf.test.TestCase):
    def config(self):
        nml_obj = losses.npairs.NpairsMultilabelLoss(name="nml")
        self.assertEqual(nml_obj.name, "nml")
        self.assertEqual(nml_obj.reduction, tf.keras.losses.Reduction.NONE)

    def test_single_label(self):
        """Test single label, which is the same with `NpairsLoss`."""
        nml_obj = losses.npairs.NpairsMultilabelLoss()
        # batch size = 4, hidden size = 2
        y_true = tf.constant(
            [[1, 0, 0, 0], [0, 1, 0, 0], [0, 0, 1, 0], [0, 0, 0, 1]], dtype=tf.int64
        )
        # features of anchors
        f = tf.constant(
            [[1.0, 1.0], [1.0, -1.0], [-1.0, 1.0], [-1.0, -1.0]], dtype=tf.float32
        )
        # features of positive samples
        fp = tf.constant(
            [[1.0, 1.0], [1.0, -1.0], [-1.0, 1.0], [-1.0, -1.0]], dtype=tf.float32
        )
        # similarity matrix
        y_pred = tf.matmul(f, fp, transpose_a=False, transpose_b=True)
        loss = nml_obj(y_true, y_pred)

        # Loss = 1/4 * \sum_i log(1 + \sum_{j != i} exp(f_i*fp_j^T-f_i*f_i^T))
        # Compute loss for i = 0, 1, 2, 3 without multiplier 1/4
        # i = 0 => log(1 + sum([exp(-2), exp(-2), exp(-4)])) = 0.253846
        # i = 1 => log(1 + sum([exp(-2), exp(-4), exp(-2)])) = 0.253846
        # i = 2 => log(1 + sum([exp(-2), exp(-4), exp(-2)])) = 0.253846
        # i = 3 => log(1 + sum([exp(-4), exp(-2), exp(-2)])) = 0.253846
        # Loss = (0.253856 + 0.253856 + 0.253856 + 0.253856) / 4 = 0.253856

        self.assertAllClose(loss, 0.253856)

        # Test sparse tensor
        y_true = tf.sparse.from_dense(y_true)
        loss = nml_obj(y_true, y_pred)
        self.assertAllClose(loss, 0.253856)

    def test_multilabel(self):
        nml_obj = losses.npairs.NpairsMultilabelLoss()
        # batch size = 4, hidden size = 2
        y_true = tf.constant(
            [[1, 1, 0, 0], [0, 1, 1, 0], [0, 0, 1, 1], [0, 0, 0, 1]], dtype=tf.int64
        )
        # features of anchors
        f = tf.constant(
            [[1.0, 1.0], [1.0, -1.0], [-1.0, 1.0], [-1.0, -1.0]], dtype=tf.float32
        )
        # features of positive samples
        fp = tf.constant(
            [[1.0, 1.0], [1.0, -1.0], [-1.0, 1.0], [-1.0, -1.0]], dtype=tf.float32
        )
        # similarity matrix
        y_pred = tf.matmul(f, fp, transpose_a=False, transpose_b=True)
        loss = nml_obj(y_true, y_pred)

        # Loss = \sum_i log(1 + \sum_{j != i} exp(f_i*fp_j^T-f_i*f_i^T))
        # Because of multilabel, the label matrix is normalized so that each
        # row sums to one. That's why the multiplier before log exists.
        # Compute loss for i = 0, 1, 2, 3 without multiplier 1/4
        # i = 0 => 2/3 * log(1 + sum([exp(-2), exp(-2), exp(-4)])) +
        #          1/3 * log(1 + sum([exp(2) , exp(0) , exp(-2)])) = 0.920522
        # i = 1 => 1/4 * log(1 + sum([exp(2) , exp(-2), exp(0) ])) +
        #          1/2 * log(1 + sum([exp(-2), exp(-4), exp(-2)])) +
        #          1/4 * log(1 + sum([exp(2) , exp(4) , exp(2) ])) = 1.753856
        # i = 2 => 1/4 * log(1 + sum([exp(2) , exp(4) , exp(2) ])) +
        #          1/2 * log(1 + sum([exp(-2), exp(-4), exp(-2)])) +
        #          1/4 * log(1 + sum([exp(0) , exp(-2), exp(2) ])) = 1.753856
        # i = 4 => 1/2 * log(1 + sum([exp(-2), exp(0) , exp(2) ])) +
        #          1/2 * log(1 + sum([exp(-4), exp(-2), exp(-2)])) = 1.253856
        # Loss = (0.920522 + 1.753856 + 1.753856 + 1.253856) / 4 = 1.420522

        self.assertAllClose(loss, 1.420522)

        # Test sparse tensor
        y_true = tf.sparse.from_dense(y_true)
        loss = nml_obj(y_true, y_pred)
        self.assertAllClose(loss, 1.420522)


if __name__ == "__main__":
    sys.exit(pytest.main([__file__]))<|MERGE_RESOLUTION|>--- conflicted
+++ resolved
@@ -16,24 +16,11 @@
 import platform
 import unittest
 
-import sys
-import platform
-
-import pytest
 import tensorflow as tf
-from tensorflow_addons import losses
+from tensorflow_addons.losses import npairs
 from tensorflow_addons.utils import test_utils
 
-<<<<<<< HEAD
-if platform.system() == "Windows":
-    pytest.skip(
-        "Doesn't work with Windows. "
-        "See https://github.com/tensorflow/addons/issues/838"
-    )
-
-=======
 IS_WINDOWS = platform.system() == "Windows"
->>>>>>> d45142d1
 
 
 @unittest.skipIf(
@@ -43,12 +30,12 @@
 @test_utils.run_all_in_graph_and_eager_modes
 class NpairsLossTest(tf.test.TestCase):
     def test_config(self):
-        nl_obj = losses.npairs.NpairsLoss(name="nl")
+        nl_obj = npairs.NpairsLoss(name="nl")
         self.assertEqual(nl_obj.name, "nl")
         self.assertEqual(nl_obj.reduction, tf.keras.losses.Reduction.NONE)
 
     def test_unweighted(self):
-        nl_obj = losses.npairs.NpairsLoss()
+        nl_obj = npairs.NpairsLoss()
         # batch size = 4, hidden size = 2
         y_true = tf.constant([0, 1, 2, 3], dtype=tf.int64)
         # features of anchors
@@ -81,13 +68,13 @@
 @test_utils.run_all_in_graph_and_eager_modes
 class NpairsMultilabelLossTest(tf.test.TestCase):
     def config(self):
-        nml_obj = losses.npairs.NpairsMultilabelLoss(name="nml")
+        nml_obj = npairs.NpairsMultilabelLoss(name="nml")
         self.assertEqual(nml_obj.name, "nml")
         self.assertEqual(nml_obj.reduction, tf.keras.losses.Reduction.NONE)
 
     def test_single_label(self):
         """Test single label, which is the same with `NpairsLoss`."""
-        nml_obj = losses.npairs.NpairsMultilabelLoss()
+        nml_obj = npairs.NpairsMultilabelLoss()
         # batch size = 4, hidden size = 2
         y_true = tf.constant(
             [[1, 0, 0, 0], [0, 1, 0, 0], [0, 0, 1, 0], [0, 0, 0, 1]], dtype=tf.int64
@@ -120,7 +107,7 @@
         self.assertAllClose(loss, 0.253856)
 
     def test_multilabel(self):
-        nml_obj = losses.npairs.NpairsMultilabelLoss()
+        nml_obj = npairs.NpairsMultilabelLoss()
         # batch size = 4, hidden size = 2
         y_true = tf.constant(
             [[1, 1, 0, 0], [0, 1, 1, 0], [0, 0, 1, 1], [0, 0, 0, 1]], dtype=tf.int64
@@ -162,4 +149,4 @@
 
 
 if __name__ == "__main__":
-    sys.exit(pytest.main([__file__]))+    tf.test.main()