--- conflicted
+++ resolved
@@ -123,10 +123,5 @@
         config = {
             "margin": self.margin,
         }
-<<<<<<< HEAD
-        base_config = super(LiftedStructLoss, self).get_config()
-        return {**base_config, **config}
-=======
         base_config = super().get_config()
-        return dict(list(base_config.items()) + list(config.items()))
->>>>>>> cb68a272
+        return {**base_config, **config}