licenses(["notice"])  # Apache 2.0

package(default_visibility = ["//visibility:public"])

# TODO: Build npairs for windows after SparseMatMul issue is solved
# https://github.com/tensorflow/addons/issues/838
py_library(
    name = "losses",
<<<<<<< HEAD
    srcs = [
        "__init__.py",
        "contrastive.py",
        "crf.py",
        "focal_loss.py",
        "giou_loss.py",
        "lifted.py",
        "metric_learning.py",
        "npairs.py",
        "sparsemax_loss.py",
        "triplet.py",
    ],
=======
    srcs = select({
        "//tensorflow_addons:windows": [
            "__init__.py",
            "contrastive.py",
            "focal_loss.py",
            "giou_loss.py",
            "lifted.py",
            "metric_learning.py",
            "quantiles.py",
            "sparsemax_loss.py",
            "triplet.py",
        ],
        "//conditions:default": [
            "__init__.py",
            "contrastive.py",
            "focal_loss.py",
            "giou_loss.py",
            "lifted.py",
            "metric_learning.py",
            "npairs.py",
            "quantiles.py",
            "sparsemax_loss.py",
            "triplet.py",
        ],
    }),
>>>>>>> c8231fb1
    deps = [
        "//tensorflow_addons/activations",
        "//tensorflow_addons/layers",
        "//tensorflow_addons/utils",
    ],
)

py_library(
    name = "crf",
    srcs = [
        "crf.py",
    ],
    deps = [
        "//tensorflow_addons/layers:crf",
        "//tensorflow_addons/utils",
    ],
)

py_test(
    name = "contrastive_test",
    size = "small",
    srcs = [
        "contrastive_test.py",
    ],
    main = "contrastive_test.py",
    deps = [
        ":losses",
    ],
)

py_test(
    name = "crf_test",
    size = "small",
    srcs = [
        "crf_test.py",
    ],
    main = "crf_test.py",
    srcs_version = "PY2AND3",
    deps = [
        "//tensorflow_addons/layers:crf",
        "//tensorflow_addons/losses:crf",
    ],
)

py_test(
    name = "focal_loss_test",
    size = "small",
    srcs = [
        "focal_loss_test.py",
    ],
    main = "focal_loss_test.py",
    deps = [
        ":losses",
    ],
)

py_test(
    name = "giou_loss_test",
    size = "small",
    srcs = [
        "giou_loss_test.py",
    ],
    main = "giou_loss_test.py",
    deps = [
        ":losses",
    ],
)

# Temporarily disable on windows
py_test(
    name = "npairs_test",
    size = "small",
    srcs = select({
        "//tensorflow_addons:windows": ["npairs_dummy_test.py"],
        "//conditions:default": ["npairs_test.py"],
    }),
    main = select({
        "//tensorflow_addons:windows": "npairs_dummy_test.py",
        "//conditions:default": "npairs_test.py",
    }),
    deps = [
        ":losses",
    ],
)

py_test(
    name = "quantiles_test",
    size = "small",
    srcs = [
        "quantiles_test.py",
    ],
    main = "quantiles_test.py",
    deps = [
        ":losses",
    ],
)

py_test(
    name = "sparsemax_loss_test",
    size = "small",
    srcs = [
        "sparsemax_loss_test.py",
    ],
    main = "sparsemax_loss_test.py",
    deps = [
        ":losses",
    ],
)

py_test(
    name = "triplet_test",
    size = "small",
    srcs = [
        "triplet_test.py",
    ],
    main = "triplet_test.py",
    deps = [
        ":losses",
    ],
)

py_test(
    name = "lifted_test",
    size = "small",
    srcs = [
        "lifted_test.py",
    ],
    main = "lifted_test.py",
    deps = [
        ":losses",
    ],
)

py_test(
    name = "metric_test",
    size = "small",
    srcs = [
        "metric_test.py",
    ],
    main = "metric_test.py",
    deps = [
        ":losses",
    ],
)<|MERGE_RESOLUTION|>--- conflicted
+++ resolved
@@ -6,24 +6,11 @@
 # https://github.com/tensorflow/addons/issues/838
 py_library(
     name = "losses",
-<<<<<<< HEAD
-    srcs = [
-        "__init__.py",
-        "contrastive.py",
-        "crf.py",
-        "focal_loss.py",
-        "giou_loss.py",
-        "lifted.py",
-        "metric_learning.py",
-        "npairs.py",
-        "sparsemax_loss.py",
-        "triplet.py",
-    ],
-=======
     srcs = select({
         "//tensorflow_addons:windows": [
             "__init__.py",
             "contrastive.py",
+            "crf.py",
             "focal_loss.py",
             "giou_loss.py",
             "lifted.py",
@@ -35,6 +22,7 @@
         "//conditions:default": [
             "__init__.py",
             "contrastive.py",
+            "crf.py",
             "focal_loss.py",
             "giou_loss.py",
             "lifted.py",
@@ -45,7 +33,6 @@
             "triplet.py",
         ],
     }),
->>>>>>> c8231fb1
     deps = [
         "//tensorflow_addons/activations",
         "//tensorflow_addons/layers",
