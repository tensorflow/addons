--- conflicted
+++ resolved
@@ -6,21 +6,6 @@
 # https://github.com/tensorflow/addons/issues/838
 py_library(
     name = "losses",
-<<<<<<< HEAD
-    srcs = [
-        "__init__.py",
-        "conter_loss.py",
-        "contrastive.py",
-        "focal_loss.py",
-        "giou_loss.py",
-        "lifted.py",
-        "metric_learning.py",
-        "npairs.py",
-        "sparsemax_loss.py",
-        "triplet.py",
-    ],
-    srcs_version = "PY2AND3",
-=======
     srcs = select({
         "//tensorflow_addons:windows": [
             "__init__.py",
@@ -35,6 +20,7 @@
         ],
         "//conditions:default": [
             "__init__.py",
+            "conter_loss.py",
             "contrastive.py",
             "focal_loss.py",
             "giou_loss.py",
@@ -46,7 +32,6 @@
             "triplet.py",
         ],
     }),
->>>>>>> 062f0263
     deps = [
         "//tensorflow_addons/activations",
         "//tensorflow_addons/utils",
