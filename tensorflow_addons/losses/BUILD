--- conflicted
+++ resolved
@@ -6,20 +6,11 @@
     name = "losses",
     srcs = [
         "__init__.py",
-<<<<<<< HEAD
         "focal_loss.py",
         "lifted.py",
         "metric_learning.py",
         "sparsemax_loss.py",
         "triplet.py",
-=======
-        "python/__init__.py",
-        "python/focal_loss.py",
-        "python/lifted.py",
-        "python/metric_learning.py",
-        "python/sparsemax_loss.py",
-        "python/triplet.py",
->>>>>>> c478f728
     ],
     srcs_version = "PY2AND3",
     deps = [
@@ -29,9 +20,6 @@
 )
 
 py_test(
-<<<<<<< HEAD
-    name = "sparsemax_loss_test",
-=======
     name = "focal_loss_py_test",
     size = "small",
     srcs = [
@@ -45,8 +33,7 @@
 )
 
 py_test(
-    name = "sparsemax_loss_py_test",
->>>>>>> c478f728
+    name = "sparsemax_loss_test",
     size = "small",
     srcs = [
         "sparsemax_loss_test.py",
