--- conflicted
+++ resolved
@@ -3,53 +3,24 @@
 package(default_visibility = ["//visibility:public"])
 
 py_library(
-    name = "losses",
-<<<<<<< HEAD
-    srcs = select({
-        "//tensorflow_addons:windows": [
-            "__init__.py",
-            "contrastive.py",
-            "focal_loss.py",
-            "giou_loss.py",
-            "lifted.py",
-            "metric_learning.py",
-            "quantiles.py",
-            "sparsemax_loss.py",
-            "triplet.py",
-            "kappa_loss.py",
-        ],
-        "//conditions:default": [
-            "__init__.py",
-            "contrastive.py",
-            "focal_loss.py",
-            "giou_loss.py",
-            "lifted.py",
-            "metric_learning.py",
-            "npairs.py",
-            "quantiles.py",
-            "sparsemax_loss.py",
-            "triplet.py",
-            "kappa_loss.py"
-        ],
-    }),
-=======
-    srcs = [
-        "__init__.py",
-        "contrastive.py",
-        "focal_loss.py",
-        "giou_loss.py",
-        "lifted.py",
-        "metric_learning.py",
-        "npairs.py",
-        "quantiles.py",
-        "sparsemax_loss.py",
-        "triplet.py",
-    ],
->>>>>>> 4e8c998f
-    deps = [
-        "//tensorflow_addons/activations",
-        "//tensorflow_addons/utils",
-    ],
+  name = "losses",
+  srcs = [
+      "__init__.py",
+      "contrastive.py",
+      "focal_loss.py",
+      "giou_loss.py",
+      "lifted.py",
+      "metric_learning.py",
+      "npairs.py",
+      "quantiles.py",
+      "sparsemax_loss.py",
+      "triplet.py",
+      "kappa_loss.py"
+  ],
+  deps = [
+      "//tensorflow_addons/activations",
+      "//tensorflow_addons/utils",
+  ],
 )
 
 py_test(
