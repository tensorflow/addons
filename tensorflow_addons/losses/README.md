--- conflicted
+++ resolved
@@ -1,6 +1,5 @@
 # Addons - Losses
 
-<<<<<<< HEAD
 ## Maintainers
 | Submodule  |  Maintainers  | Contact Info   |
 |:---------- |:----------- |:------------- |
@@ -16,15 +15,6 @@
 | lifted | LiftedStructLoss | https://arxiv.org/abs/1511.06452       |
 | sparsemax_loss | SparsemaxLoss |  https://arxiv.org/abs/1602.02068 | 
 | triplet | TripletSemiHardLoss | https://arxiv.org/abs/1503.03832       |
-=======
-## Contents
-| Loss  | Reference                                              |
-|:----------------------- |:-------------------------------------|
-| FocalLoss | https://arxiv.org/abs/1708.02002       |
-| LiftedStructLoss | https://arxiv.org/abs/1511.06452       |
-| SparsemaxLoss |  https://arxiv.org/abs/1602.02068 | 
-| TripletSemiHardLoss | https://arxiv.org/abs/1503.03832       |
->>>>>>> c478f728
 
 
 ## Contribution Guidelines
@@ -46,4 +36,5 @@
  * Add a `py_test` to this sub-package's BUILD file.
 
 #### Documentation Requirements
+ * Update the table of contents in the project's central README.
  * Update the table of contents in this sub-package's README.