# Addons - Losses

## Maintainers
| Submodule  |  Maintainers  | Contact Info   |
|:---------- |:----------- |:------------- |
| contrastive |  @WindQAQ | windqaq@gmail.com |
<<<<<<< HEAD
| crf | @howl-anderson | u1mail2me@gmail.com |
| focal_loss | @SSaishruthi  | saishruthi.tn@gmail.com |
=======
| focal_loss | @AakashKumarNain<br> @SSaishruthi  | aakashnain@outlook.com<br> saishruthi.tn@gmail.com |
>>>>>>> c8231fb1
| giou_loss | @fsx950223  | fsx950223@gmail.com |
| lifted | @rahulunair | rahulunair@gmail.com  |
| npairs | @WindQAQ | windqaq@gmail.com |
| sparsemax_loss | @AndreasMadsen | amwwebdk+github@gmail.com |
| triplet |  @rahulunair | rahulunair@gmail.com  |
| quantiles | @RomainBrault | mail@romainbrault.com |


## Components
| Submodule | Loss  | Reference               |
|:----------------------- |:---------------------|:--------------------------|
| contrastive | ContrastiveLoss | http://yann.lecun.com/exdb/publis/pdf/hadsell-chopra-lecun-06.pdf |
| crf_loss | ConditionalRandomFieldLoss | https://en.wikipedia.org/wiki/Conditional_random_field |
| focal_loss | SigmoidFocalCrossEntropy | https://arxiv.org/abs/1708.02002  |
| giou_loss | GIoULoss | https://giou.stanford.edu/GIoU.pdf       |
| lifted | LiftedStructLoss | https://arxiv.org/abs/1511.06452       |
| npairs | NpairsLoss | http://www.nec-labs.com/uploads/images/Department-Images/MediaAnalytics/papers/nips16_npairmetriclearning.pdf |
| npairs | NpairsMultilabelLoss | http://www.nec-labs.com/uploads/images/Department-Images/MediaAnalytics/papers/nips16_npairmetriclearning.pdf |
| sparsemax_loss | SparsemaxLoss |  https://arxiv.org/abs/1602.02068 |
| triplet | TripletSemiHardLoss | https://arxiv.org/abs/1503.03832       |
| quantiles | PinballLoss | https://en.wikipedia.org/wiki/Quantile_regression |


## Contribution Guidelines
#### Standard API
In order to conform with the current API standard, all losses
must:
 * Inherit from `keras.losses.Loss`.
 * Register as a keras global object so it can be serialized properly: `@tf.keras.utils.register_keras_serializable(package='Addons')`
 * Add the addon to the `py_library` in this sub-package's BUILD file.

#### Testing Requirements
 * Simple unittests that demonstrate the loss is behaving as expected on
 some set of known inputs and outputs.
 * When applicable, run all tests with TensorFlow's
   `@run_in_graph_and_eager_modes` (for test method)
   or `run_all_in_graph_and_eager_modes` (for TestCase subclass)
   decorator.
 * Add a `py_test` to this sub-package's BUILD file.

#### Documentation Requirements
 * Update the table of contents in the project's central README.
 * Update the table of contents in this sub-package's README.<|MERGE_RESOLUTION|>--- conflicted
+++ resolved
@@ -4,12 +4,8 @@
 | Submodule  |  Maintainers  | Contact Info   |
 |:---------- |:----------- |:------------- |
 | contrastive |  @WindQAQ | windqaq@gmail.com |
-<<<<<<< HEAD
 | crf | @howl-anderson | u1mail2me@gmail.com |
-| focal_loss | @SSaishruthi  | saishruthi.tn@gmail.com |
-=======
 | focal_loss | @AakashKumarNain<br> @SSaishruthi  | aakashnain@outlook.com<br> saishruthi.tn@gmail.com |
->>>>>>> c8231fb1
 | giou_loss | @fsx950223  | fsx950223@gmail.com |
 | lifted | @rahulunair | rahulunair@gmail.com  |
 | npairs | @WindQAQ | windqaq@gmail.com |
