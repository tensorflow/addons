# Copyright 2019 The TensorFlow Authors. All Rights Reserved.
#
# Licensed under the Apache License, Version 2.0 (the "License");
# you may not use this file except in compliance with the License.
# You may obtain a copy of the License at
#
#     http://www.apache.org/licenses/LICENSE-2.0
#
# Unless required by applicable law or agreed to in writing, software
# distributed under the License is distributed on an "AS IS" BASIS,
# WITHOUT WARRANTIES OR CONDITIONS OF ANY KIND, either express or implied.
# See the License for the specific language governing permissions and
# limitations under the License.
# ============================================================================
"""Define TensorFlow Addons version information."""

# We follow Semantic Versioning (https://semver.org/)
_MAJOR_VERSION = "0"
<<<<<<< HEAD
_MINOR_VERSION = "9"
_PATCH_VERSION = "0"
=======
_MINOR_VERSION = "8"
_PATCH_VERSION = "2"
>>>>>>> 2ce92ab7

# When building releases, we can update this value on the release branch to
# reflect the current release candidate ('rc0', 'rc1') or, finally, the official
# stable release (indicated by `_VERSION_SUFFIX = ''`). Outside the context of a
# release branch, the current version is by default assumed to be a
# 'development' version, labeled 'dev'.
_VERSION_SUFFIX = ""

# Example, '0.1.0-dev'
__version__ = ".".join([_MAJOR_VERSION, _MINOR_VERSION, _PATCH_VERSION,])
if _VERSION_SUFFIX:
    __version__ = "{}-{}".format(__version__, _VERSION_SUFFIX)<|MERGE_RESOLUTION|>--- conflicted
+++ resolved
@@ -16,13 +16,8 @@
 
 # We follow Semantic Versioning (https://semver.org/)
 _MAJOR_VERSION = "0"
-<<<<<<< HEAD
-_MINOR_VERSION = "9"
-_PATCH_VERSION = "0"
-=======
 _MINOR_VERSION = "8"
 _PATCH_VERSION = "2"
->>>>>>> 2ce92ab7
 
 # When building releases, we can update this value on the release branch to
 # reflect the current release candidate ('rc0', 'rc1') or, finally, the official
