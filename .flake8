[flake8]

ignore =
    # defaults flake8 ignores
    E121,E123,E126,E226,E24,E704,W503,W504
    # whitespace before ':'
    # https://black.readthedocs.io/en/stable/the_black_code_style.html#slices
    E203
    # missing whitespace after ','
    # black takes care of that. Sometimes it may
    # add a comma at the end of lists.
    E231
    # Line too long
    # We use black, no need to enforce line length
    E501
    # lowercase ... imported as non lowercase
    # Useful to ignore for "import keras.backend as K"
    N812
    # TODO: remove all the exceptions below
    # the backslash is redundant between brackets
    E502
<<<<<<< HEAD
    # local variable is assigned to but never used
    F841
=======
    # do not assign a lambda expression, use a def
    E731
>>>>>>> 51eecad5
    # trailing whitespace
    W291
    # expected 2 blank lines after class or function definition, found 1
    E305


#imported but unused in __init__.py, that's ok.
per-file-ignores = **/__init__.py:F401<|MERGE_RESOLUTION|>--- conflicted
+++ resolved
@@ -19,13 +19,6 @@
     # TODO: remove all the exceptions below
     # the backslash is redundant between brackets
     E502
-<<<<<<< HEAD
-    # local variable is assigned to but never used
-    F841
-=======
-    # do not assign a lambda expression, use a def
-    E731
->>>>>>> 51eecad5
     # trailing whitespace
     W291
     # expected 2 blank lines after class or function definition, found 1
