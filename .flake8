--- conflicted
+++ resolved
@@ -17,13 +17,6 @@
     # Useful to ignore for "import keras.backend as K"
     N812
     # TODO: remove all the exceptions below
-<<<<<<< HEAD
-    # Imported but unused
-    F401
-=======
-    # do not use bare 'except'
-    E722
->>>>>>> 8ff4b493
     # the backslash is redundant between brackets
     E502
     # do not assign a lambda expression, use a def
