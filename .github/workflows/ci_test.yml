--- conflicted
+++ resolved
@@ -100,7 +100,6 @@
         run: TF_ADDONS_NO_BUILD=1 pip install --no-deps -e .
       - name: Run type check
         run: python tools/ci_build/verify/check_typing_info.py
-<<<<<<< HEAD
   case-insensitive-filesystem:
     name: Works on case insensitive FS
     runs-on: ubuntu-latest
@@ -111,7 +110,6 @@
           python-version: '3.7'
       - name: Run filename check
         run: python tools/ci_build/verify/check_file_name.py
-=======
   clang-format:
     name: Clang C++ code format
     runs-on: ubuntu-latest
@@ -124,7 +122,6 @@
         with:
           clangFormatVersion: 9
           cliArgs: --style=google
->>>>>>> 3ddda238
   check-bazel-format:
     name: Bazel code format
     runs-on: ubuntu-latest
