--- conflicted
+++ resolved
@@ -147,15 +147,12 @@
       - uses: actions/checkout@v1
       - name: Checking the sanity check
         run: bash tools/run_sanity_check.sh
-<<<<<<< HEAD
       - name: Checking the pre-commit
         run: bash tools/pre-commit.sh
-=======
   docs_tests:
     name: Check that we can build the docs
     runs-on: ubuntu-latest
     steps:
       - uses: actions/checkout@v1
       - name: Building the docs
-        run: DOCKER_BUILDKIT=1 docker build -f tools/docker/sanity_check.Dockerfile --target=docs_tests ./
->>>>>>> 3fc34470
+        run: DOCKER_BUILDKIT=1 docker build -f tools/docker/sanity_check.Dockerfile --target=docs_tests ./