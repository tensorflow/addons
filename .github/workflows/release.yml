name: addons-release

on:
  release:
    types: [published]
    tags:
      - v*
  push:
    branches:
      - master
      - r*
  pull_request:
    branches:
      - master
      - r*

env:
  BAZEL_VERSION: 1.1.0
  OLDEST_PY_VERSION: '3.5'

jobs:
  release-wheel:
    name: Build release wheels
    runs-on: ${{ matrix.os }}
    strategy:
      matrix:
        os: ['macos-latest', 'windows-latest', 'ubuntu-18.04']
        python-version: ['3.5', '3.6', '3.7']
      fail-fast: false
    steps:
      - if: github.event_name == 'push'
        run: echo "::set-env name=NIGHTLY_FLAG::--nightly"
      - uses: actions/checkout@v2
      - uses: actions/setup-python@v1
        with:
          python-version: ${{ matrix.python-version }}
      - name: Build wheels
<<<<<<< HEAD
        if: github.event_name == 'schedule' || github.event_name == 'release' || matrix.python-version == env.OLDEST_PY_VERSION
=======
        if: github.event_name == 'push' || github.event_name == 'release' || matrix.python-version == '3.5'
>>>>>>> f4ae5fda
        env:
          PY_VERSION: ${{ matrix.python-version }}
          OS: ${{ runner.os }}
        shell: bash
        run: bash .github/workflows/make_wheel_${OS}.sh
      - uses: actions/upload-artifact@v1
<<<<<<< HEAD
        if: github.event_name == 'schedule' || github.event_name == 'release' || matrix.python-version == env.OLDEST_PY_VERSION
=======
        if: github.event_name == 'push' || github.event_name == 'release' || matrix.python-version == '3.5'
>>>>>>> f4ae5fda
        with:
          name: ${{ runner.os }}-${{ matrix.python-version }}-wheel
          path: wheelhouse
  test-release-wheel:
    name: Test release wheels
    runs-on: ${{ matrix.os }}
    needs: [release-wheel]
    strategy:
      matrix:
        os: ['macos-latest', 'windows-latest', 'ubuntu-18.04']
        python-version: ['3.5', '3.6', '3.7']
    steps:
      - uses: actions/setup-python@v1
        with:
          python-version: ${{ matrix.python-version }}
      - uses: actions/download-artifact@v1
<<<<<<< HEAD
        if: github.event_name == 'schedule' || github.event_name == 'release' || matrix.python-version == env.OLDEST_PY_VERSION
=======
        if: github.event_name == 'push' || github.event_name == 'release' || matrix.python-version == '3.5'
>>>>>>> f4ae5fda
        with:
          name: ${{ runner.os }}-${{ matrix.python-version }}-wheel
          path: ./wheel
      - name: Test wheel
<<<<<<< HEAD
        if: github.event_name == 'schedule' || github.event_name == 'release' || matrix.python-version == env.OLDEST_PY_VERSION
=======
        if: github.event_name == 'push' || github.event_name == 'release' || matrix.python-version == '3.5'
>>>>>>> f4ae5fda
        shell: bash
        run: |
          pip install tensorflow~=2.1.0
          pip install wheel/*.whl
          python -c "import tensorflow_addons as tfa; print(tfa.activations.lisht(0.2))"

  upload-wheels:
    name: Publish wheels to PyPi
    needs: [release-wheel, test-release-wheel]
    runs-on: ubuntu-18.04
    strategy:
      matrix:
        os: ['macOS', 'Windows', 'Linux']
        python-version: ['3.5', '3.6', '3.7']
    steps:
      - uses: actions/download-artifact@v1
<<<<<<< HEAD
        if: github.event_name == 'schedule' || github.event_name == 'release' || matrix.python-version == env.OLDEST_PY_VERSION
=======
        if: github.event_name == 'push' || github.event_name == 'release' || matrix.python-version == '3.5'
>>>>>>> f4ae5fda
        with:
          name: ${{ matrix.os }}-${{ matrix.python-version }}-wheel
          path: ./dist
<<<<<<< HEAD
      - if: github.event_name == 'schedule' || github.event_name == 'release' || matrix.python-version == env.OLDEST_PY_VERSION
=======
      - if: github.event_name == 'push' || github.event_name == 'release' || matrix.python-version == '3.5'
>>>>>>> f4ae5fda
        run: |
          set -e -x
          ls -la dist/
          sha256sum dist/*.whl
      - uses: pypa/gh-action-pypi-publish@master
        if: (github.event_name == 'push' && github.ref == 'refs/heads/master') || github.event_name == 'release'
        with:
          user: __token__
          password: ${{ secrets.pypi_token }}<|MERGE_RESOLUTION|>--- conflicted
+++ resolved
@@ -35,22 +35,14 @@
         with:
           python-version: ${{ matrix.python-version }}
       - name: Build wheels
-<<<<<<< HEAD
-        if: github.event_name == 'schedule' || github.event_name == 'release' || matrix.python-version == env.OLDEST_PY_VERSION
-=======
-        if: github.event_name == 'push' || github.event_name == 'release' || matrix.python-version == '3.5'
->>>>>>> f4ae5fda
+        if: github.event_name == 'push' || github.event_name == 'release' || matrix.python-version == env.OLDEST_PY_VERSION
         env:
           PY_VERSION: ${{ matrix.python-version }}
           OS: ${{ runner.os }}
         shell: bash
         run: bash .github/workflows/make_wheel_${OS}.sh
       - uses: actions/upload-artifact@v1
-<<<<<<< HEAD
-        if: github.event_name == 'schedule' || github.event_name == 'release' || matrix.python-version == env.OLDEST_PY_VERSION
-=======
-        if: github.event_name == 'push' || github.event_name == 'release' || matrix.python-version == '3.5'
->>>>>>> f4ae5fda
+        if: github.event_name == 'push' || github.event_name == 'release' || matrix.python-version == env.OLDEST_PY_VERSION
         with:
           name: ${{ runner.os }}-${{ matrix.python-version }}-wheel
           path: wheelhouse
@@ -67,20 +59,12 @@
         with:
           python-version: ${{ matrix.python-version }}
       - uses: actions/download-artifact@v1
-<<<<<<< HEAD
-        if: github.event_name == 'schedule' || github.event_name == 'release' || matrix.python-version == env.OLDEST_PY_VERSION
-=======
-        if: github.event_name == 'push' || github.event_name == 'release' || matrix.python-version == '3.5'
->>>>>>> f4ae5fda
+        if: github.event_name == 'push' || github.event_name == 'release' || matrix.python-version == env.OLDEST_PY_VERSION
         with:
           name: ${{ runner.os }}-${{ matrix.python-version }}-wheel
           path: ./wheel
       - name: Test wheel
-<<<<<<< HEAD
-        if: github.event_name == 'schedule' || github.event_name == 'release' || matrix.python-version == env.OLDEST_PY_VERSION
-=======
-        if: github.event_name == 'push' || github.event_name == 'release' || matrix.python-version == '3.5'
->>>>>>> f4ae5fda
+        if: github.event_name == 'push' || github.event_name == 'release' || matrix.python-version == env.OLDEST_PY_VERSION
         shell: bash
         run: |
           pip install tensorflow~=2.1.0
@@ -97,19 +81,11 @@
         python-version: ['3.5', '3.6', '3.7']
     steps:
       - uses: actions/download-artifact@v1
-<<<<<<< HEAD
-        if: github.event_name == 'schedule' || github.event_name == 'release' || matrix.python-version == env.OLDEST_PY_VERSION
-=======
-        if: github.event_name == 'push' || github.event_name == 'release' || matrix.python-version == '3.5'
->>>>>>> f4ae5fda
+        if: github.event_name == 'push' || github.event_name == 'release' || matrix.python-version == env.OLDEST_PY_VERSION
         with:
           name: ${{ matrix.os }}-${{ matrix.python-version }}-wheel
           path: ./dist
-<<<<<<< HEAD
-      - if: github.event_name == 'schedule' || github.event_name == 'release' || matrix.python-version == env.OLDEST_PY_VERSION
-=======
-      - if: github.event_name == 'push' || github.event_name == 'release' || matrix.python-version == '3.5'
->>>>>>> f4ae5fda
+      - if: github.event_name == 'push' || github.event_name == 'release' || matrix.python-version == env.OLDEST_PY_VERSION
         run: |
           set -e -x
           ls -la dist/
