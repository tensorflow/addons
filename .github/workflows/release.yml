name: addons-release

on:
  release:
    types: [published]
    tags:
      - v*
  push:
    branches:
      - master
      - r*
  pull_request:
    branches:
      - master
      - r*

env:
  MIN_PY_VERSION: '3.6'
  MAX_PY_VERSION: '3.9'

jobs:
  test-with-bazel:
    name: Test with bazel
    runs-on: ubuntu-18.04
    steps:
      - uses: actions/checkout@v2
      - uses: actions/setup-python@v2
        with:
          python-version: ${{ env.MIN_PY_VERSION }}
      - name: Build wheels
        run: |
          pip install --default-timeout=1000 -r tools/install_deps/pytest.txt -r tools/install_deps/tensorflow-cpu.txt -r requirements.txt
          bash tools/install_deps/install_bazelisk.sh ./
          python configure.py
          bazel test -k --test_timeout 300,450,1200,3600 --test_output=errors //tensorflow_addons/...
  release-wheel:
    name: Test and build release wheels
    runs-on: ${{ matrix.os }}
    strategy:
      matrix:
<<<<<<< HEAD
        os: ['macos-latest', 'windows-latest', 'ubuntu-18.04']
        py-version: ['3.6', '3.7', '3.8', '3.9']
        tf-version: ['2.3.0', '2.5.0rc0']
=======
        os: ['macos-latest', 'windows-latest', 'ubuntu-20.04']
        py-version: ['3.6', '3.7', '3.8', '3.9']
        tf-version: ['2.5.0rc1']
>>>>>>> f4cbd2a1
      fail-fast: false
    steps:
      - uses: actions/github-script@0.3.0
        id: author-date
        with:
          github-token: ${{secrets.GITHUB_TOKEN}}
          script: |
            const commit_details = await github.git.getCommit({owner: context.repo.owner, repo: context.repo.repo, commit_sha: context.sha});
            return commit_details.data.author.date
      - if: github.event_name == 'push'
        shell: bash
        run: echo "NIGHTLY_FLAG=--nightly" >> $GITHUB_ENV
      - uses: actions/checkout@v2
      - uses: actions/setup-python@v2
        with:
          python-version: ${{ matrix.py-version }}
      - name: Setup Bazel
        # Ubuntu bazel is run inside of the docker image
        if: matrix.os != 'ubuntu-18.04'
        run: bash tools/install_deps/install_bazelisk.sh ./
      - name: Build wheels
        env:
          OS: ${{ runner.os }}
          PY_VERSION: ${{ matrix.py-version }}
          TF_VERSION: ${{ matrix.tf-version }}
          NIGHTLY_TIME: ${{ steps.author-date.outputs.result }}
        shell: bash
        run: bash .github/workflows/make_wheel_${OS}.sh
      - uses: actions/upload-artifact@v1
        with:
          name: ${{ runner.os }}-${{ matrix.py-version }}-tf${{ matrix.tf-version }}-wheel
          path: wheelhouse
  upload-wheels:
    name: Publish wheels to PyPi
    needs: [release-wheel, test-with-bazel]
    runs-on: ubuntu-18.04
    strategy:
      matrix:
        os: ['macOS', 'Windows', 'Linux']
        py-version: ['3.6', '3.7', '3.8', '3.9']
<<<<<<< HEAD
        tf-version: ['2.5.0rc0']
=======
        tf-version: ['2.5.0rc1']
>>>>>>> f4cbd2a1
      fail-fast: false
    if: (github.event_name == 'push' && github.ref == 'refs/heads/master') || github.event_name == 'release'
    steps:
      - uses: actions/download-artifact@v1
        with:
          name: ${{ matrix.os }}-${{ matrix.py-version }}-tf${{ matrix.tf-version }}-wheel
          path: ./dist
      - run: |
          set -e -x
          ls -la dist/
          sha256sum dist/*.whl
      - uses: pypa/gh-action-pypi-publish@v1.1.0
        with:
          user: __token__
          password: ${{ secrets.pypi_token }}
  upload-dev-container:
    name: Upload dev container to DockerHub
    needs: [release-wheel, test-with-bazel]
    runs-on: ubuntu-18.04
    if: (github.event_name == 'push' && github.ref == 'refs/heads/master')
    steps:
      - uses: actions/checkout@v2
      - run: |
          set -e -x
          echo ${{ secrets.DOCKER_PW }} | docker login --username ${{ secrets.DOCKER_USER }} --password-stdin
          bash .github/workflows/github_build_dev_container.sh
          docker push tfaddons/dev_container:latest-cpu<|MERGE_RESOLUTION|>--- conflicted
+++ resolved
@@ -38,15 +38,9 @@
     runs-on: ${{ matrix.os }}
     strategy:
       matrix:
-<<<<<<< HEAD
         os: ['macos-latest', 'windows-latest', 'ubuntu-18.04']
         py-version: ['3.6', '3.7', '3.8', '3.9']
-        tf-version: ['2.3.0', '2.5.0rc0']
-=======
-        os: ['macos-latest', 'windows-latest', 'ubuntu-20.04']
-        py-version: ['3.6', '3.7', '3.8', '3.9']
-        tf-version: ['2.5.0rc1']
->>>>>>> f4cbd2a1
+        tf-version: ['2.3.0', '2.5.0rc1']
       fail-fast: false
     steps:
       - uses: actions/github-script@0.3.0
@@ -87,11 +81,7 @@
       matrix:
         os: ['macOS', 'Windows', 'Linux']
         py-version: ['3.6', '3.7', '3.8', '3.9']
-<<<<<<< HEAD
-        tf-version: ['2.5.0rc0']
-=======
         tf-version: ['2.5.0rc1']
->>>>>>> f4cbd2a1
       fail-fast: false
     if: (github.event_name == 'push' && github.ref == 'refs/heads/master') || github.event_name == 'release'
     steps:
