--- conflicted
+++ resolved
@@ -244,10 +244,7 @@
 
 ```bash
 python configure.py
-<<<<<<< HEAD
-=======
 pip install tensorflow==2.1.0 -e ./ -r tools/install_deps/pytest.txt
->>>>>>> 333bd297
 bash tools/install_so_files.sh  # Linux/macos/WSL2
 sh tools/install_so_files.sh    # PowerShell
 ```
