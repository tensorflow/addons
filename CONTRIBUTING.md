--- conflicted
+++ resolved
@@ -447,7 +447,7 @@
         print("do something else.")
 
 
-<<<<<<< HEAD
+
 @pytest.mark.with_device(["cpu", "gpu", tf.distribute.MirroredStrategy])
 def test_something3(device):
     # the code here will run three times, once on gpu, once on cpu and once with 
@@ -465,8 +465,6 @@
         device.run(...)
 
 
-=======
->>>>>>> 88ec1168
 @pytest.mark.with_device(["gpu"])
 def test_something_else():
     # This test will be only run on gpu.
@@ -480,7 +478,6 @@
 
 
 @pytest.mark.with_device(["no_device"])
-<<<<<<< HEAD
 @pytest.mark.needs_gpu
 def test_something_more2():
     # When running the function, there will be no `with tf.device` wrapper.
@@ -495,11 +492,6 @@
     strategy = tf.distribute.MirroredStrategy(test_utils.gpus_for_testing())
     with strategy.scope():
         print("I'm doing whatever I want.") 
-=======
-def test_something_more2():
-    # When running the function, there will be no `with tf.device` wrapper.
-    # You are free to do whatever you wish with the devices in there.
->>>>>>> 88ec1168
     ...
 ```
 
